function makeURIObject(lastfmURI, spotifyURI) {

}

function select(selector, collection) {
    var newCollection = [];
    for (var i = 0; i < collection.length; i++) {
        if (selector(collection[i])) {
            newCollection.push(collection[i]);
        }
    }
    return newCollection;
}

function map(applicable, collection) {
    var newCollection = [];
    for (var i = 0; i < collection.length; i++) {
        newCollection.push(applicable(collection[i]));
    }
    return newCollection;
}

function each(applicable, collection) {
    for (var i = 0; i < collection.length; i++) {
        applicable(collection[i]);
    }
}

function isSpotifyURI(uri) {
    return !!(/open.spotify/.exec(uri));
}

function Scrobble(rootScrobbleElement) {
    this.rootScrobbleElement = rootScrobbleElement;
}

Scrobble.prototype.lastfmID = function () {
    // Returns url of type "http://www.last.fm/music/Mot%C3%B6rhead"
    if ('url' in this.rootScrobbleElement && this.rootScrobbleElement['url'] !== "" ) {
        var url = this.rootScrobbleElement['url'];
        url = url.split("/");
        return url.slice(0, parts.length-2).join("/");
    } else {
        return "";
    }
};

Scrobble.prototype.artistName = function () {
    if ('artist' in this.rootScrobbleElement && '#text' in this.rootScrobbleElement['artist']) {
        return this.rootScrobbleElement['artist']['#text'];
    } else {
        return "";
    }
};

Scrobble.prototype.trackName = function () {
    if ('name' in this.rootScrobbleElement) {
        return this.rootScrobbleElement['name'];
    } else {
        return "";
    }
};

Scrobble.prototype.scrobbledAt = function () {
    if ('date' in this.rootScrobbleElement && 'uts' in this.rootScrobbleElement['date']) {
        return this.rootScrobbleElement['date']['uts'];
    } else {
        return "";
    }
};

Scrobble.prototype.trackMBID = function () {
    if ('mbid' in this.rootScrobbleElement) {
        return this.rootScrobbleElement['mbid'];
    } else {
        return "";
    }
};

Scrobble.prototype.asJSONSerializable = function () {
    var trackjson = {
        "track_metadata": {
            "track_name": this.trackName(),
            "artist_name": this.artistName(),
            "additional_info": {
                "recording_mbid": this.trackMBID()
            }
        },
        "listened_at": this.scrobbledAt(),
    };

    // Remove keys with blank values
    (function filter(obj) {
        $.each(obj, function(key, value){
            if (value === "" || value === null){
                delete obj[key];
            } else if (Object.prototype.toString.call(value) === '[object Object]') {
                filter(value);
            } else if (Array.isArray(value)) {
                value.forEach(function (el) { filter(el); });
            }
        });
    })(trackjson);
    return trackjson;
};

function encodeScrobbles(jsonstr) {
    var scrobbles = JSON.parse(jsonstr);
    scrobbles = scrobbles['recenttracks']['track'];

    var parsedScrobbles = map(function(rawScrobble) {
        var scrobble = new Scrobble(rawScrobble);
        return scrobble.asJSONSerializable();
    }, scrobbles);

    var structure = {
        "listen_type" : "import",
        "payload"     : parsedScrobbles
    };
    return structure;
}

function getLastFMPage(page) {
    function retry(reason) {
        console.warn(reason + ' fetching last.fm page=' + page + ', retrying in 3s');
        setTimeout(function () {
            getLastFMPage(page);
        }, 3000);
    }

    var url = "http://ws.audioscrobbler.com/2.0/?method=user.getrecenttracks&user={{ lastfm_username }}&api_key={{ lastfm_api_key }}&format=json&page=" + page;

    var xhr = new XMLHttpRequest();
    xhr.timeout = 10 * 1000; // 10 seconds
    xhr.open("GET", encodeURI(url));
    xhr.onload = function () {
        if (/^2/.test(this.status)) {
            reportPageAndGetNext(this.response);
        } else if (/^5/.test(this.status)) {
            retry('got ' + this.status);

        } else {
            // ignore 40x
            pageDone();
        }
    };
    xhr.ontimeout = function () {
        retry('timeout');
    };
    xhr.onabort = function () {
        // this should never happen
        pageDone();
    };
    xhr.onerror = function () {
        retry('error');
    };
    xhr.send();
}

var version = "1.6";
var page = 1;
var numberOfPages = 1;
<<<<<<< HEAD
var pages = document.getElementsByClassName("pages");
if (pages.length > 0) {
    numberOfPages = parseInt(pages[0].innerHTML.trim().split(" ")[3]);
}
=======

var submitQueue = [];
var isSubmitActive = false;
var rl_remain = -1;
var rl_reset = -1;
>>>>>>> ffb07758

var numCompleted = 0;
var maxActiveFetches = 10;
var activeFetches = 0;

var submitQueue = [];
var isSubmitActive = false;
var rl_remain = -1;
var rl_reset = -1;

var timesReportScrobbles = 0;
var timesGetPage = 0;
var times4Error = 0;
var times5Error = 0;

<<<<<<< HEAD
=======
function getPageCount() {
    function getCountAgain(reason) {
        console.warn(reason + ' fetching last.fm pagecount, retrying in 3s');
        setTimeout(function () {
            getPageCount();
        }, 3000);
    }
    var url = "http://ws.audioscrobbler.com/2.0/?method=user.getrecenttracks&user={{ lastfm_username }}&api_key={{ lastfm_api_key }}&format=json&page=1";

    var xhr = new XMLHttpRequest();
    xhr.timeout = 10 * 1000; // 10 seconds
    xhr.open("GET", encodeURI(url));
    xhr.onload = function () {
        if (/^2/.test(this.status)) {
            var temp = JSON.parse(this.response);
            if ('error' in temp) {
                updateMessage("<i class='fa fa-error'></i>" + temp['message'] + "<br><span><a href='https://listenbrainz.org/user/{{ user_id }}>Go to your ListenBrainz profile</a> | <a href='' id='close-progress-container'>Close</a></span><br><span style='font-size:8pt'>Thank you for using ListenBrainz</span>");
                completeMessage();
                return;
            }
            numberOfPages = temp['recenttracks']['@attr']['totalPages'];
            if (numberOfPages == 0) {
                updateMessage("<i class='fa fa-check'></i> Import finished<br><span><a href='https://listenbrainz.org/user/{{ user_id }}>Go to your ListenBrainz profile</a> | <a href='' id='close-progress-container'>Close</a></span><br><span style='font-size:8pt'>Thank you for using ListenBrainz</span>");
                completeMessage();
            }
            else {
                getNextPagesIfSlots();
            }
        } else if (/^5/.test(this.status)) {
            getCountAgain('COUNT-got ' + this.status);
        } else {
            // ignore 40x
            getNextPagesIfSlots();
        }
    };
    xhr.ontimeout = function () {
        getCountAgain('COUNT-timeout');
    };
    xhr.onerror = function () {
        getCountAgain('COUNT-error');
    };
    xhr.send();
}

function reportScrobbles(struct) {
    if (!struct) {
      struct = submitQueue.shift()
    }

    if (!struct.payload.length) {
        pageDone();
        return;
    }

    var current = new Date().getTime() / 1000;
    var delay = -1;

    // If we have no prior reset time or the reset time has passed, delay is 0
    if (rl_reset < 0 || current > rl_reset)
        delay = 0;
    else if (rl_remain > 0)
        delay = Math.max(0, Math.ceil((rl_reset - current) * 1000 / rl_remain));
    else
        delay = Math.max(0, Math.ceil((rl_reset - current) * 1000));

    setTimeout( function () {
            timesReportScrobbles++;
            var reportingURL = "{{ base_url }}" + "/";    //must have a trailing slash
            var xhr = new XMLHttpRequest();
            xhr.open("POST", reportingURL);
            xhr.setRequestHeader("Authorization", "Token {{ user_token }}");
            xhr.setRequestHeader("Content-Type", "application/json;charset=UTF-8");
            xhr.timeout = 10 * 1000; // 10 seconds
            xhr.onload = function(content) {
                rl_remain = parseInt(xhr.getResponseHeader("X-RateLimit-Remaining"));
                rl_reset = parseInt(xhr.getResponseHeader("X-RateLimit-Reset"));
                if (this.status >= 200 && this.status < 300) {
                    console.log("successfully reported page");
                    pageDone();
                } else if (this.status == 429) {
                    times4Error++;
                    // This should never happen, but if it does, toss it back in and try again.
                    reportScrobbles(struct);
                } else if (this.status >= 400 && this.status < 500) {
                    times4Error++;
                    // We mark 4xx errors as completed because we don't
                    // retry them
                    console.log("4xx error, skipping");
                    pageDone();
                } else if (this.status >= 500) {
                    console.log("received http error " + this.status + " req'ing");
                    times5Error++;
                    // In case of Internal Server error, push the listen in the end and try after sometime.
                    // This will prevent blockage of the submit queue.
                    submitQueue.push(struct)
                    reportScrobbles();
                } else {
                    console.log("received http status " + this.status + ", skipping");
                    pageDone();
                }

                if (numCompleted >= numberOfPages) {
                    updateMessage("<i class='fa fa-check'></i> Import finished<br><span><a href='https://listenbrainz.org/user/{{ user_id }}>Go to your ListenBrainz profile</a> | <a href='' id='close-progress-container'>Close</a></span><br><span style='font-size:8pt'>Thank you for using ListenBrainz</span>");
                    completeMessage();
                } else {
                    updateMessage("<i class='fa fa-cog fa-spin'></i> Sending page " + numCompleted + " of " + numberOfPages + " to ListenBrainz<br><span style='font-size:8pt'>Please don't navigate while this is running</span>");
                }
            };
            xhr.ontimeout = function(context) {
                console.log("timeout, req'ing");
                reportScrobbles(struct);
            }
            xhr.onabort = function(context) {
                console.log("abort, req'ing");
                reportScrobbles(struct);
            };
            xhr.onerror = function(context) {
                console.log("error, req'ing");
                reportScrobbles(struct);
            };
            xhr.send(JSON.stringify(struct));
        }, delay);
}

function completeMessage() {
    var close = document.getElementById('close-progress-container');
    close.addEventListener('click', function(ev) {
        ev.preventDefault();
        var el = document.getElementById('listen-progress-container');
        el.parentNode.removeChild(el);
    }, false);
}
>>>>>>> ffb07758

function reportPageAndGetNext(response) {
    timesGetPage++;
    if (page == 1) {
        updateMessage("<i class='fa fa-cog fa-spin'></i> working<br><span style='font-size:8pt'>Please do not close this page while the process is running</span>");
    }
    var struct = encodeScrobbles(response);
    submitQueue.push(struct);
    if (!isSubmitActive) {
        isSubmitActive = true;
        reportScrobbles();
    }
<<<<<<< HEAD
    var elem = document.createElement("div");
    elem.innerHTML = response;

    var struct = encodeScrobbles(elem);
    submitQueue.push(struct);
    if (!isSubmitActive)
    {
        isSubmitActive = true;
        submitListens();
    }

=======
>>>>>>> ffb07758
    getNextPagesIfSlots();
}

function getNextPagesIfSlots() {
    // Get a new lastfm page and queue it only if there are more pages to download and we have
    // less than 10 pages waiting to submit
<<<<<<< HEAD
    while (page <= numberOfPages && activeFetches < maxActiveFetches) {
        activeFetches++;
=======
    while (page <= numberOfPages && activeSubmissions < 10) {
        activeSubmissions++;
>>>>>>> ffb07758
        getLastFMPage(page);
        page += 1;
    }
}

function pageDone() {
    activeFetches--;
    numCompleted++;

    // start the next submission
    if (submitQueue.length)
<<<<<<< HEAD
        submitListens();
    else
        isSubmitActive = false;

    // Check to see if we need to start up more fetches
=======
        reportScrobbles();
    else
        isSubmitActive = false;
>>>>>>> ffb07758
    getNextPagesIfSlots();
}


function submitListens() {

    struct = submitQueue.shift()
    if (!struct.payload.length) {
        pageDone();
        return;
    }

    var current = new Date().getTime() / 1000;
    var delay = -1;

    // If we have no prior reset time or the reset time has passed, delay is 0
    if (rl_reset < 0 || current > rl_reset)
        delay = 0;
    else if (rl_remain > 0)
        delay = Math.max(0, Math.ceil((rl_reset - current) * 1000 / rl_remain));
    else
        delay = Math.max(0, Math.ceil((rl_reset - current) * 1000));

    setTimeout( function () {
            timesReportScrobbles++;
            //must have a trailing slash
            var reportingURL = "{{ base_url }}";
            var xhr = new XMLHttpRequest();
            xhr.open("POST", reportingURL);
            xhr.setRequestHeader("Authorization", "Token {{ user_token }}");
            xhr.setRequestHeader("Content-Type", "application/json;charset=UTF-8");
            xhr.timeout = 10 * 1000; // 10 seconds
            xhr.onload = function(content) {
                rl_remain = parseInt(xhr.getResponseHeader("X-RateLimit-Remaining"));
                rl_reset = parseInt(xhr.getResponseHeader("X-RateLimit-Reset"));
                if (this.status >= 200 && this.status < 300) {
                    pageDone();
                } else if (this.status == 429) {
                    // This should never happen, but if it does, toss it back in and try again.
                    submitQueue.unshift();
                    pageDone();
                } else if (this.status >= 400 && this.status < 500) {
                    times4Error++;
                    // We mark 4xx errors as completed because we don't
                    // retry them
                    console.log("4xx error, skipping");
                    pageDone();
                } else if (this.status >= 500) {
                    console.log("received http error " + this.status + " req'ing");
                    times5Error++;

                    // If something causes a 500 error, better not repeat it and just skip it.
                    pageDone();
                } else {
                    console.log("received http status " + this.status + ", skipping");
                    pageDone();
                }
                if (numCompleted >= numberOfPages) {
                    updateMessage("<i class='fa fa-check'></i> Import finished<br><span><a href='https://listenbrainz.org/user/{{user_id}}'>Go to your ListenBrainz profile</a> | <a href='' id='close-progress-container'>Close</a></span><br><span style='font-size:8pt'>Thank you for using ListenBrainz</span>");
                    var close = document.getElementById('close-progress-container');
                    close.addEventListener('click', function(ev) {
                        ev.preventDefault();
                        var el = document.getElementById('listen-progress-container');
                        el.parentNode.removeChild(el);
                    }, false);
                } else {
                    updateMessage("<i class='fa fa-cog fa-spin'></i> Sending page " + numCompleted + " of " + numberOfPages + " to ListenBrainz<br><span style='font-size:8pt'>Please don't navigate while this is running</span>");
                }
            };
            xhr.ontimeout = function(context) {
                console.log("timeout, req'ing");
                submitListens(struct);
            }
            xhr.onabort = function(context) {
                console.log("abort, req'ing");
                submitListens(struct);
            };
            xhr.onerror = function(context) {
                console.log("error, req'ing");
                submitListens(struct);
            };
            xhr.send(JSON.stringify(struct));
        }, delay);
}

function updateMessage(message) {
    document.getElementById("listen-progress-container").innerHTML =  "" +
        "<img src='{{ url_for('static', filename='img/listenbrainz-logo.svg', _external=True) }}' height='75'><br><br>" +
        message + "<br>" +
        "<span style='display:none'>" +
        "reportedScrobbles " + timesReportScrobbles +
        ", getPage " + timesGetPage + ", number4xx " + times4Error +
        ", number5xx " + times5Error + ", page " + page + "</span>" +
        "<br><span style='font-size:6pt; position:absolute; bottom:1px; right: 3px'>v"+version+"</span>";
}

document.body.insertAdjacentHTML( 'afterbegin', '<link rel="stylesheet" href="https://maxcdn.bootstrapcdn.com/font-awesome/4.4.0/css/font-awesome.min.css">');
document.body.insertAdjacentHTML( 'afterbegin', '<div style="position:absolute; top:200px; z-index: 200000000000000; width:500px; margin-left:-250px; left:50%; background-color:#fff; box-shadow: 0 19px 38px rgba(0,0,0,0.30), 0 15px 12px rgba(0,0,0,0.22); text-align:center; padding:50px;" id="listen-progress-container"></div>');
updateMessage("");
getPageCount();<|MERGE_RESOLUTION|>--- conflicted
+++ resolved
@@ -107,7 +107,6 @@
 function encodeScrobbles(jsonstr) {
     var scrobbles = JSON.parse(jsonstr);
     scrobbles = scrobbles['recenttracks']['track'];
-
     var parsedScrobbles = map(function(rawScrobble) {
         var scrobble = new Scrobble(rawScrobble);
         return scrobble.asJSONSerializable();
@@ -135,10 +134,12 @@
     xhr.open("GET", encodeURI(url));
     xhr.onload = function () {
         if (/^2/.test(this.status)) {
+            if (numberOfPages <= 1) {
+              numberOfPages = JSON.parse(this.response)['recenttracks']['@attr']['totalPages'];
+            }
             reportPageAndGetNext(this.response);
         } else if (/^5/.test(this.status)) {
             retry('got ' + this.status);
-
         } else {
             // ignore 40x
             pageDone();
@@ -160,168 +161,21 @@
 var version = "1.6";
 var page = 1;
 var numberOfPages = 1;
-<<<<<<< HEAD
-var pages = document.getElementsByClassName("pages");
-if (pages.length > 0) {
-    numberOfPages = parseInt(pages[0].innerHTML.trim().split(" ")[3]);
-}
-=======
+
+var numCompleted = 0;
+var maxActiveFetches = 10;
+var activeFetches = 0;
 
 var submitQueue = [];
 var isSubmitActive = false;
 var rl_remain = -1;
 var rl_reset = -1;
->>>>>>> ffb07758
-
-var numCompleted = 0;
-var maxActiveFetches = 10;
-var activeFetches = 0;
-
-var submitQueue = [];
-var isSubmitActive = false;
-var rl_remain = -1;
-var rl_reset = -1;
 
 var timesReportScrobbles = 0;
 var timesGetPage = 0;
 var times4Error = 0;
 var times5Error = 0;
 
-<<<<<<< HEAD
-=======
-function getPageCount() {
-    function getCountAgain(reason) {
-        console.warn(reason + ' fetching last.fm pagecount, retrying in 3s');
-        setTimeout(function () {
-            getPageCount();
-        }, 3000);
-    }
-    var url = "http://ws.audioscrobbler.com/2.0/?method=user.getrecenttracks&user={{ lastfm_username }}&api_key={{ lastfm_api_key }}&format=json&page=1";
-
-    var xhr = new XMLHttpRequest();
-    xhr.timeout = 10 * 1000; // 10 seconds
-    xhr.open("GET", encodeURI(url));
-    xhr.onload = function () {
-        if (/^2/.test(this.status)) {
-            var temp = JSON.parse(this.response);
-            if ('error' in temp) {
-                updateMessage("<i class='fa fa-error'></i>" + temp['message'] + "<br><span><a href='https://listenbrainz.org/user/{{ user_id }}>Go to your ListenBrainz profile</a> | <a href='' id='close-progress-container'>Close</a></span><br><span style='font-size:8pt'>Thank you for using ListenBrainz</span>");
-                completeMessage();
-                return;
-            }
-            numberOfPages = temp['recenttracks']['@attr']['totalPages'];
-            if (numberOfPages == 0) {
-                updateMessage("<i class='fa fa-check'></i> Import finished<br><span><a href='https://listenbrainz.org/user/{{ user_id }}>Go to your ListenBrainz profile</a> | <a href='' id='close-progress-container'>Close</a></span><br><span style='font-size:8pt'>Thank you for using ListenBrainz</span>");
-                completeMessage();
-            }
-            else {
-                getNextPagesIfSlots();
-            }
-        } else if (/^5/.test(this.status)) {
-            getCountAgain('COUNT-got ' + this.status);
-        } else {
-            // ignore 40x
-            getNextPagesIfSlots();
-        }
-    };
-    xhr.ontimeout = function () {
-        getCountAgain('COUNT-timeout');
-    };
-    xhr.onerror = function () {
-        getCountAgain('COUNT-error');
-    };
-    xhr.send();
-}
-
-function reportScrobbles(struct) {
-    if (!struct) {
-      struct = submitQueue.shift()
-    }
-
-    if (!struct.payload.length) {
-        pageDone();
-        return;
-    }
-
-    var current = new Date().getTime() / 1000;
-    var delay = -1;
-
-    // If we have no prior reset time or the reset time has passed, delay is 0
-    if (rl_reset < 0 || current > rl_reset)
-        delay = 0;
-    else if (rl_remain > 0)
-        delay = Math.max(0, Math.ceil((rl_reset - current) * 1000 / rl_remain));
-    else
-        delay = Math.max(0, Math.ceil((rl_reset - current) * 1000));
-
-    setTimeout( function () {
-            timesReportScrobbles++;
-            var reportingURL = "{{ base_url }}" + "/";    //must have a trailing slash
-            var xhr = new XMLHttpRequest();
-            xhr.open("POST", reportingURL);
-            xhr.setRequestHeader("Authorization", "Token {{ user_token }}");
-            xhr.setRequestHeader("Content-Type", "application/json;charset=UTF-8");
-            xhr.timeout = 10 * 1000; // 10 seconds
-            xhr.onload = function(content) {
-                rl_remain = parseInt(xhr.getResponseHeader("X-RateLimit-Remaining"));
-                rl_reset = parseInt(xhr.getResponseHeader("X-RateLimit-Reset"));
-                if (this.status >= 200 && this.status < 300) {
-                    console.log("successfully reported page");
-                    pageDone();
-                } else if (this.status == 429) {
-                    times4Error++;
-                    // This should never happen, but if it does, toss it back in and try again.
-                    reportScrobbles(struct);
-                } else if (this.status >= 400 && this.status < 500) {
-                    times4Error++;
-                    // We mark 4xx errors as completed because we don't
-                    // retry them
-                    console.log("4xx error, skipping");
-                    pageDone();
-                } else if (this.status >= 500) {
-                    console.log("received http error " + this.status + " req'ing");
-                    times5Error++;
-                    // In case of Internal Server error, push the listen in the end and try after sometime.
-                    // This will prevent blockage of the submit queue.
-                    submitQueue.push(struct)
-                    reportScrobbles();
-                } else {
-                    console.log("received http status " + this.status + ", skipping");
-                    pageDone();
-                }
-
-                if (numCompleted >= numberOfPages) {
-                    updateMessage("<i class='fa fa-check'></i> Import finished<br><span><a href='https://listenbrainz.org/user/{{ user_id }}>Go to your ListenBrainz profile</a> | <a href='' id='close-progress-container'>Close</a></span><br><span style='font-size:8pt'>Thank you for using ListenBrainz</span>");
-                    completeMessage();
-                } else {
-                    updateMessage("<i class='fa fa-cog fa-spin'></i> Sending page " + numCompleted + " of " + numberOfPages + " to ListenBrainz<br><span style='font-size:8pt'>Please don't navigate while this is running</span>");
-                }
-            };
-            xhr.ontimeout = function(context) {
-                console.log("timeout, req'ing");
-                reportScrobbles(struct);
-            }
-            xhr.onabort = function(context) {
-                console.log("abort, req'ing");
-                reportScrobbles(struct);
-            };
-            xhr.onerror = function(context) {
-                console.log("error, req'ing");
-                reportScrobbles(struct);
-            };
-            xhr.send(JSON.stringify(struct));
-        }, delay);
-}
-
-function completeMessage() {
-    var close = document.getElementById('close-progress-container');
-    close.addEventListener('click', function(ev) {
-        ev.preventDefault();
-        var el = document.getElementById('listen-progress-container');
-        el.parentNode.removeChild(el);
-    }, false);
-}
->>>>>>> ffb07758
 
 function reportPageAndGetNext(response) {
     timesGetPage++;
@@ -330,37 +184,19 @@
     }
     var struct = encodeScrobbles(response);
     submitQueue.push(struct);
-    if (!isSubmitActive) {
-        isSubmitActive = true;
-        reportScrobbles();
-    }
-<<<<<<< HEAD
-    var elem = document.createElement("div");
-    elem.innerHTML = response;
-
-    var struct = encodeScrobbles(elem);
-    submitQueue.push(struct);
-    if (!isSubmitActive)
-    {
+    if (!isSubmitActive){
         isSubmitActive = true;
         submitListens();
     }
 
-=======
->>>>>>> ffb07758
     getNextPagesIfSlots();
 }
 
 function getNextPagesIfSlots() {
     // Get a new lastfm page and queue it only if there are more pages to download and we have
     // less than 10 pages waiting to submit
-<<<<<<< HEAD
     while (page <= numberOfPages && activeFetches < maxActiveFetches) {
         activeFetches++;
-=======
-    while (page <= numberOfPages && activeSubmissions < 10) {
-        activeSubmissions++;
->>>>>>> ffb07758
         getLastFMPage(page);
         page += 1;
     }
@@ -372,17 +208,11 @@
 
     // start the next submission
     if (submitQueue.length)
-<<<<<<< HEAD
         submitListens();
     else
         isSubmitActive = false;
 
     // Check to see if we need to start up more fetches
-=======
-        reportScrobbles();
-    else
-        isSubmitActive = false;
->>>>>>> ffb07758
     getNextPagesIfSlots();
 }
 
@@ -482,4 +312,4 @@
 document.body.insertAdjacentHTML( 'afterbegin', '<link rel="stylesheet" href="https://maxcdn.bootstrapcdn.com/font-awesome/4.4.0/css/font-awesome.min.css">');
 document.body.insertAdjacentHTML( 'afterbegin', '<div style="position:absolute; top:200px; z-index: 200000000000000; width:500px; margin-left:-250px; left:50%; background-color:#fff; box-shadow: 0 19px 38px rgba(0,0,0,0.30), 0 15px 12px rgba(0,0,0,0.22); text-align:center; padding:50px;" id="listen-progress-container"></div>');
 updateMessage("");
-getPageCount();+getNextPagesIfSlots();