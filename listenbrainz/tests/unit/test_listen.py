--- conflicted
+++ resolved
@@ -61,14 +61,10 @@
         self.assertEqual(listen.release_msid, influx_row['release_msid'])
         self.assertEqual(listen.recording_msid, influx_row['recording_msid'])
 
-<<<<<<< HEAD
         # make sure additional info does not contain stuff like artist names, track names
         self.assertNotIn('track_name', listen.data['additional_info'])
         self.assertNotIn('artist_name', listen.data['additional_info'])
         self.assertNotIn('release_name', listen.data['additional_info'])
-
-=======
->>>>>>> 798d4238
 
     def test_to_influx(self):
         listen = Listen(
