--- conflicted
+++ resolved
@@ -1,15 +1,8 @@
 import os
-<<<<<<< HEAD
+import pprint
 import sys
 
 from brainzutils.flask import CustomFlask
-=======
-import pprint
-import sys
-
-from flask import Flask, current_app
-from listenbrainz.webserver.scheduler import ScheduledJobs
->>>>>>> b973bee2
 from shutil import copyfile
 
 API_PREFIX = '/1'
