--- conflicted
+++ resolved
@@ -35,11 +35,7 @@
 @index_bp.route("/")
 def index():
     if current_user.is_authenticated and request.args.get("redirect", "true") == "true":
-<<<<<<< HEAD
         return redirect(url_for("user.index", path="", user_name=current_user.musicbrainz_id))
-=======
-        return redirect(url_for("user.profile", user_name=current_user.musicbrainz_id))
->>>>>>> 39095293
 
     if _ts:
         try:
