{% extends 'user/base.html' %}

{% block profile_content %}

    <div style="margin-top:20px">
    	<img src="{{ url_for('static', filename='img/musicbrainz-16.svg') }}" />
    	<b><a href="https://musicbrainz.org/user/{{ user.musicbrainz_id }}">See profile on MusicBrainz</a></b>
    </div>

    <div id="react-listens">
    </div>

{% endblock %}

{% block scripts %}
  {{ super() }}
  <script defer src="https://use.fontawesome.com/releases/v5.0.8/js/all.js" integrity="sha384-SlE991lGASHoBfWbelyBPLsUlwY1GwNDJo3jSJO04KZ33K2bwfV9YBauFfnzvynJ" crossorigin="anonymous"></script>
  <script type="text/javascript" src="//cdnjs.cloudflare.com/ajax/libs/socket.io/1.3.6/socket.io.min.js"></script>
  <script type="text/javascript" charset="utf-8">
      console.log("Connecting!");
      var socket = io.connect("{{ web_sockets_server_url }}");
      socket.on('connect', function() {
          console.log("Connected!");
<<<<<<< HEAD
          socket.emit("json", {"user": "iliekcomputers", follow: ['iliekcomputers']});
          console.log("Emitted!");
      });
      socket.on('listen', function(data) {
          data = JSON.parse(data)
          console.log(data)
      });
      socket.on('playing_now', function(data) {
          console.log("GOT PLAYING NOW!!")
          data = JSON.parse(data)
          console.log(data)
      });
      socket.on('message', function(data) {
          console.log("GOT MESSAGE!!")
          data = JSON.parse(data)
          console.log(data)
      });


  </script>
=======
          socket.emit("json", {data: 'I\'m connected!'});
          console.log("Emitted!");
      });
  </script>
  <script id="react-props" type="application/json">{{ props|safe }}</script>
  <script crossorigin src="https://unpkg.com/react@16/umd/react.development.js"></script>
  <script crossorigin src="https://unpkg.com/react-dom@16/umd/react-dom.development.js"></script>
  <script src="https://unpkg.com/babel-standalone@6/babel.min.js"></script>
  <script src="{{ url_for('static', filename='js/profile.js') }}" type="text/babel"></script>
  <script defer src="https://sdk.scdn.co/spotify-player.js" integrity="sha384-9+35Jl48gpiB6tCwoWpqdtwv584KTRdaUpt87P/4A19odvUlJVvmgQ2mAI2iIOkC" crossorigin="anonymous"></script>
>>>>>>> db353b29
{% endblock %}<|MERGE_RESOLUTION|>--- conflicted
+++ resolved
@@ -21,28 +21,6 @@
       var socket = io.connect("{{ web_sockets_server_url }}");
       socket.on('connect', function() {
           console.log("Connected!");
-<<<<<<< HEAD
-          socket.emit("json", {"user": "iliekcomputers", follow: ['iliekcomputers']});
-          console.log("Emitted!");
-      });
-      socket.on('listen', function(data) {
-          data = JSON.parse(data)
-          console.log(data)
-      });
-      socket.on('playing_now', function(data) {
-          console.log("GOT PLAYING NOW!!")
-          data = JSON.parse(data)
-          console.log(data)
-      });
-      socket.on('message', function(data) {
-          console.log("GOT MESSAGE!!")
-          data = JSON.parse(data)
-          console.log(data)
-      });
-
-
-  </script>
-=======
           socket.emit("json", {data: 'I\'m connected!'});
           console.log("Emitted!");
       });
@@ -53,5 +31,4 @@
   <script src="https://unpkg.com/babel-standalone@6/babel.min.js"></script>
   <script src="{{ url_for('static', filename='js/profile.js') }}" type="text/babel"></script>
   <script defer src="https://sdk.scdn.co/spotify-player.js" integrity="sha384-9+35Jl48gpiB6tCwoWpqdtwv584KTRdaUpt87P/4A19odvUlJVvmgQ2mAI2iIOkC" crossorigin="anonymous"></script>
->>>>>>> db353b29
 {% endblock %}