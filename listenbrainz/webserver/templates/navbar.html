--- conflicted
+++ resolved
@@ -39,15 +39,9 @@
              Explore<span class="caret"></span>
           </a>
           <ul class="dropdown-menu" role="menu">
-<<<<<<< HEAD
-            <li><a href="{{ url_for('index.huesound') }}">Hue Sound</a></li>
-            <li><a href="{{ url_for('index.fresh_releases') }}">Fresh releases</a></li>
-            <li><a href="{{ url_for('index.similar_users') }}">Top similar users</a></li>
-=======
             <li><a href="{{ url_for('explore.fresh_releases') }}">Fresh Releases</a></li>
             <li><a href="{{ url_for('explore.huesound') }}">Hue Sound</a></li>
             <li><a href="{{ url_for('explore.similar_users') }}">Top similar users</a></li>
->>>>>>> 68f05dae
             <li><a href="{{ url_for('user.year_in_music', user_name=current_user.musicbrainz_id) }}">Your Year In Music</a></li>
           </ul>
         </li>
