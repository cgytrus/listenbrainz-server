--- conflicted
+++ resolved
@@ -34,78 +34,7 @@
 export default class PlaylistItemCard extends React.Component<
   PlaylistItemCardProps
 > {
-<<<<<<< HEAD
-=======
-  constructor(props: PlaylistItemCardProps) {
-    super(props);
 
-    this.state = {
-      isDeleted: false,
-      isCurrentlyPlaying: false,
-    };
-  }
-
-  componentDidMount() {
-    window.addEventListener("message", this.receiveBrainzPlayerMessage);
-  }
-
-  componentWillUnmount() {
-    window.removeEventListener("message", this.receiveBrainzPlayerMessage);
-  }
-
-  /** React to events sent by BrainzPlayer */
-  receiveBrainzPlayerMessage = (event: MessageEvent) => {
-    if (event.origin !== window.location.origin) {
-      // Received postMessage from different origin, ignoring it
-      return;
-    }
-    const { brainzplayer_event, payload } = event.data;
-    switch (brainzplayer_event) {
-      case "current-listen-change":
-        this.onCurrentListenChange(payload);
-        break;
-      default:
-      // do nothing
-    }
-  };
-
-  onCurrentListenChange = (newListen: BaseListenFormat | JSPFTrack) => {
-    if (has(newListen, "identifier")) {
-      // JSPF Track
-      this.setState({
-        isCurrentlyPlaying: this.isCurrentlyPlaying(newListen as JSPFTrack),
-      });
-      return;
-    }
-    const track = listenToJSPFTrack(newListen as BaseListenFormat);
-    this.setState({ isCurrentlyPlaying: this.isCurrentlyPlaying(track) });
-  };
-
-  isCurrentlyPlaying = (currentTrack: JSPFTrack): boolean => {
-    const { track } = this.props;
-    if (isNil(currentTrack)) {
-      return false;
-    }
-    if (track.id === currentTrack.id) {
-      return true;
-    }
-    return false;
-  };
-
-  playTrack = () => {
-    const { track } = this.props;
-    const { isCurrentlyPlaying } = this.state;
-    if (isCurrentlyPlaying) {
-      return;
-    }
-    const listen = JSPFTrackToListen(track);
-    window.postMessage(
-      { brainzplayer_event: "play-listen", payload: listen },
-      window.location.origin
-    );
-  };
-
->>>>>>> 2b468ba6
   removeTrack = () => {
     const { track, removeTrackFromPlaylist } = this.props;
     removeTrackFromPlaylist(track);
