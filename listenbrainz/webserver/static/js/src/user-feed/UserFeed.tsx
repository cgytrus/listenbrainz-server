/* eslint-disable jsx-a11y/anchor-is-valid */
import * as React from "react";
import * as ReactDOM from "react-dom";
import * as Sentry from "@sentry/react";

import {
  faBell,
  faBullhorn,
  faCircle,
  faHeadphones,
  faHeart,
  faQuestion,
  faThumbsUp,
  faUserPlus,
  faUserSecret,
  faUserSlash,
  faThumbtack,
} from "@fortawesome/free-solid-svg-icons";
import { FontAwesomeIcon } from "@fortawesome/react-fontawesome";
import { IconProp } from "@fortawesome/fontawesome-svg-core";
import { isEqual, get as _get } from "lodash";
import { sanitize } from "dompurify";
import { Integrations } from "@sentry/tracing";
import {
  WithAlertNotificationsInjectedProps,
  withAlertNotifications,
} from "../AlertNotificationsHOC";

import APIServiceClass from "../APIService";
import GlobalAppContext, { GlobalAppContextT } from "../GlobalAppContext";
import BrainzPlayer from "../BrainzPlayer";
import ErrorBoundary from "../ErrorBoundary";
import Loader from "../components/Loader";
import ListenCard from "../listens/ListenCard";
import { getPageProps, preciseTimestamp } from "../utils";
import UserSocialNetwork from "../follow/UserSocialNetwork";

export enum EventType {
  RECORDING_RECOMMENDATION = "recording_recommendation",
  RECORDING_PIN = "recording_pin",
  LIKE = "like",
  LISTEN = "listen",
  FOLLOW = "follow",
  STOP_FOLLOW = "stop_follow",
  BLOCK_FOLLOW = "block_follow",
  NOTIFICATION = "notification",
}

type UserFeedPageProps = {
  events: TimelineEvent[];
} & WithAlertNotificationsInjectedProps;

type UserFeedPageState = {
  nextEventTs?: number;
  previousEventTs?: number;
  earliestEventTs?: number;
  events: TimelineEvent[];
  loading: boolean;
  recordingFeedbackMap: RecordingFeedbackMap;
};

export default class UserFeedPage extends React.Component<
  UserFeedPageProps,
  UserFeedPageState
> {
  static contextType = GlobalAppContext;

  static isEventListenable(event: TimelineEvent): boolean {
    const { event_type } = event;
    return (
      event_type === EventType.RECORDING_RECOMMENDATION ||
      event_type === EventType.RECORDING_PIN ||
      event_type === EventType.LIKE ||
      event_type === EventType.LISTEN
    );
  }

  declare context: React.ContextType<typeof GlobalAppContext>;

  static getEventTypeIcon(eventType: EventTypeT) {
    switch (eventType) {
      case EventType.RECORDING_RECOMMENDATION:
        return faThumbsUp;
      case EventType.LISTEN:
        return faHeadphones;
      case EventType.LIKE:
        return faHeart;
      case EventType.FOLLOW:
        return faUserPlus;
      case EventType.STOP_FOLLOW:
        return faUserSlash;
      case EventType.BLOCK_FOLLOW:
        return faUserSecret;
      case EventType.NOTIFICATION:
        return faBell;
      case EventType.RECORDING_PIN:
        return faThumbtack;
      default:
        return faQuestion;
    }
  }

  static getEventTypePhrase(eventType: EventTypeT): string {
    switch (eventType) {
      case EventType.RECORDING_RECOMMENDATION:
        return "recommended a track";
      case EventType.LISTEN:
        return "listened to a track";
      case EventType.LIKE:
        return "added a track to their favorites";
      case EventType.RECORDING_PIN:
        return "pinned a recording";
      default:
        return "";
    }
  }

  constructor(props: UserFeedPageProps) {
    super(props);
    this.state = {
      recordingFeedbackMap: {},
      nextEventTs: props.events?.[props.events.length - 1]?.created,
      previousEventTs: props.events?.[0]?.created,
      events: props.events || [],
      loading: false,
    };
  }

  async componentDidMount(): Promise<void> {
    const { currentUser } = this.context;
    // Listen to browser previous/next events and load page accordingly
    window.addEventListener("popstate", this.handleURLChange);
    // Fetch initial events from API
    // TODO: Pass the required data in the props and remove this initial API call
    await this.getFeedFromAPI();
    await this.loadFeedback();
  }

  componentWillUnmount() {
    window.removeEventListener("popstate", this.handleURLChange);
  }

  handleURLChange = async (): Promise<void> => {
    const url = new URL(window.location.href);
    let maxTs;
    let minTs;
    if (url.searchParams.get("max_ts")) {
      maxTs = Number(url.searchParams.get("max_ts"));
    }
    if (url.searchParams.get("min_ts")) {
      minTs = Number(url.searchParams.get("min_ts"));
    }
    await this.getFeedFromAPI(minTs, maxTs);
  };

  handleClickOlder = async (event?: React.MouseEvent) => {
    if (event) {
      event.preventDefault();
    }
    const { nextEventTs } = this.state;
    // No more events to fetch
    if (!nextEventTs) {
      return;
    }
    await this.getFeedFromAPI(undefined, nextEventTs, () => {
      window.history.pushState(null, "", `?max_ts=${nextEventTs}`);
    });
  };

  handleClickNewer = async (event?: React.MouseEvent) => {
    if (event) {
      event.preventDefault();
    }
    const { previousEventTs, earliestEventTs } = this.state;
    // No more events to fetch
    if (
      !previousEventTs ||
      (earliestEventTs && previousEventTs >= earliestEventTs)
    ) {
      return;
    }
    await this.getFeedFromAPI(previousEventTs, undefined, () => {
      window.history.pushState(null, "", `?min_ts=${previousEventTs}`);
    });
  };

  getFeedFromAPI = async (
    minTs?: number,
    maxTs?: number,
    successCallback?: () => void
  ) => {
    const { newAlert } = this.props;
    const { earliestEventTs } = this.state;
    const { APIService, currentUser } = this.context;
    this.setState({ loading: true });
    let newEvents: TimelineEvent[] = [];
    try {
      newEvents = await APIService.getFeedForUser(
        currentUser.name,
        currentUser.auth_token as string,
        minTs,
        maxTs
      );
    } catch (error) {
      newAlert(
        "warning",
        "Could not load timeline events",
        <>
          Something went wrong when we tried to load your events, please try
          again or contact us if the problem persists.
          <br />
          <strong>
            {error.name}: {error.message}
          </strong>
        </>
      );
      this.setState({ loading: false });
      return;
    }
    if (!newEvents.length) {
      // No more listens to fetch
      if (minTs !== undefined) {
        this.setState({
          loading: false,
          previousEventTs: undefined,
        });
      } else {
        this.setState({
          loading: false,
          nextEventTs: undefined,
        });
      }
      return;
    }
    const optionalProps: { earliestEventTs?: number } = {};
    if (!earliestEventTs || newEvents[0].created > earliestEventTs) {
      // We can use the newest event's timestamp to determine if the previous button should be disabled.
      // Also refresh the earlierst event timestamp if we have received events newer than at first page load.
      optionalProps.earliestEventTs = newEvents[0].created;
    }
    this.setState(
      {
        loading: false,
        events: newEvents,
        nextEventTs: newEvents[newEvents.length - 1].created,
        previousEventTs: newEvents[0].created,
        ...optionalProps,
      },
      successCallback
    );

    // Scroll window back to the top of the events container element
    const eventContainerElement = document.querySelector("#timeline");
    if (eventContainerElement) {
      eventContainerElement.scrollIntoView({ behavior: "smooth" });
    }
  };

  /** User feedback mechanism (love/hate button) */
  getFeedback = async () => {
    const { currentUser, APIService } = this.context;
    const { events, newAlert } = this.props;
    let recordings = "";

    if (currentUser?.name && events) {
      events.forEach((event) => {
        const recordingMsid = _get(
          event,
          "metadata.track_metadata.additional_info.recording_msid"
        );
        if (recordingMsid) {
          recordings += `${recordingMsid},`;
        }
      });
      try {
        const data = await APIService.getFeedbackForUserForRecordings(
          currentUser.name,
          recordings
        );
        return data.feedback;
      } catch (error) {
        if (newAlert) {
          newAlert(
            "danger",
            "Playback error",
            typeof error === "object" ? error.message : error
          );
        }
      }
    }
    return [];
  };

  loadFeedback = async () => {
    const feedback = await this.getFeedback();
    if (!feedback) {
      return;
    }
    const recordingFeedbackMap: RecordingFeedbackMap = {};
    feedback.forEach((fb: FeedbackResponse) => {
      recordingFeedbackMap[fb.recording_msid] = fb.score;
    });
    this.setState({ recordingFeedbackMap });
  };

  getFeedbackForRecordingMsid = (
    recordingMsid?: string | null
  ): ListenFeedBack => {
    const { recordingFeedbackMap } = this.state;
    return recordingMsid ? _get(recordingFeedbackMap, recordingMsid, 0) : 0;
  };

  updateFeedback = (
    recordingMsid: string,
    score: ListenFeedBack | RecommendationFeedBack
  ) => {
    const { recordingFeedbackMap } = this.state;
<<<<<<< HEAD
    recordingFeedbackMap[recordingMsid] = score as ListenFeedBack;
    this.setState({ recordingFeedbackMap });
=======
    const newFeedbackMap = { ...recordingFeedbackMap, [recordingMsid]: score };
    this.setState({ recordingFeedbackMap: newFeedbackMap });
>>>>>>> 844549a7
  };

  renderEventContent(event: TimelineEvent) {
    if (UserFeedPage.isEventListenable(event)) {
      const { metadata } = event;
      const { newAlert } = this.props;
      return (
        <div className="event-content">
          <ListenCard
            updateFeedbackCallback={this.updateFeedback}
            currentFeedback={this.getFeedbackForRecordingMsid(
              _get(
                metadata,
                "track_metadata.additional_info.recording_msid",
                null
              )
            )}
            showUsername={false}
            showTimestamp={false}
            listen={metadata as Listen}
            additionalDetails={
              (metadata as PinEventMetadata).blurb_content
                ? `"${(metadata as PinEventMetadata).blurb_content}"`
                : ""
            }
            newAlert={newAlert}
          />
        </div>
      );
    }
    return null;
  }

  renderEventText(event: TimelineEvent) {
    const { currentUser } = this.context;
    const { event_type, user_name, metadata } = event;
    if (event_type === EventType.FOLLOW) {
      const {
        user_name_0,
        user_name_1,
      } = metadata as UserRelationshipEventMetadata;
      const currentUserFollows = currentUser.name === user_name_0;
      const currentUserFollowed = currentUser.name === user_name_1;
      if (currentUserFollows) {
        return (
          <span className="event-description-text">
            You are now following{" "}
            <a href={`/user/${user_name_1}`}>{user_name_1}</a>
          </span>
        );
      }
      if (currentUserFollowed) {
        return (
          <span className="event-description-text">
            <a href={`/user/${user_name_0}`}>{user_name_0}</a> is now following
            you
          </span>
        );
      }
      return (
        <span className="event-description-text">
          <a href={`/user/${user_name_0}`}>{user_name_0}</a> is now following{" "}
          <a href={`/user/${user_name_1}`}>{user_name_1}</a>
        </span>
      );
    }
    if (event_type === EventType.NOTIFICATION) {
      const { message } = metadata as NotificationEventMetadata;
      return (
        <span
          className="event-description-text"
          // Sanitize the HTML string before passing it to dangerouslySetInnerHTML
          // eslint-disable-next-line react/no-danger
          dangerouslySetInnerHTML={{
            __html: sanitize(message),
          }}
        />
      );
    }

    const userLinkOrYou =
      user_name === currentUser.name ? (
        "You"
      ) : (
        <a
          href={`/user/${user_name}`}
          target="_blank"
          rel="noopener noreferrer"
        >
          {user_name}
        </a>
      );
    return (
      <span className="event-description-text">
        {userLinkOrYou} {UserFeedPage.getEventTypePhrase(event_type)}
      </span>
    );
  }

  render() {
    const { currentUser } = this.context;
    const { newAlert } = this.props;
    const {
      events,
      previousEventTs,
      nextEventTs,
      earliestEventTs,
      loading,
    } = this.state;

    const listens = events
      .filter(UserFeedPage.isEventListenable)
      .map((event) => event.metadata) as Listen[];

    const isNewerButtonDisabled =
      !previousEventTs ||
      (earliestEventTs && events?.[0]?.created >= earliestEventTs);
    return (
      <>
        <div
          style={{
            display: "flex",
            alignItems: "baseline",
            justifyContent: "space-between",
          }}
        >
          <h2>Latest activity</h2>
          <a
            id="feedback-button"
            href="mailto:support@listenbrainz.org?subject=Feed%20page%20feedback"
            type="button"
            className="btn btn-primary"
          >
            <span className="fa-layers icon">
              <FontAwesomeIcon
                icon={faCircle as IconProp}
                transform="grow-10"
              />
              <FontAwesomeIcon
                icon={faBullhorn as IconProp}
                transform="rotate--20"
              />
            </span>{" "}
            Feedback
          </a>
        </div>
        <div role="main">
          {/* display:flex to allow right-column to take all available height, for sticky player */}
          <div className="row" style={{ display: "flex", flexWrap: "wrap" }}>
            <div className="col-md-7 col-xs-12">
              <div
                style={{
                  height: 0,
                  position: "sticky",
                  top: "50%",
                  zIndex: 1,
                }}
              >
                <Loader isLoading={loading} />
              </div>
              <div id="timeline" style={{ opacity: loading ? "0.4" : "1" }}>
                <ul>
                  {events.map((event) => {
                    const { created, event_type, user_name } = event;
                    return (
                      <li
                        className="timeline-event"
                        key={`event-${user_name}-${created}`}
                      >
                        <div className="event-description">
                          <span className={`event-icon ${event_type}`}>
                            <span className="fa-layers">
                              <FontAwesomeIcon
                                icon={faCircle as IconProp}
                                transform="grow-8"
                              />
                              <FontAwesomeIcon
                                icon={
                                  UserFeedPage.getEventTypeIcon(
                                    event_type
                                  ) as IconProp
                                }
                                inverse
                                transform="shrink-4"
                              />
                            </span>
                          </span>
                          {this.renderEventText(event)}

                          <span className="event-time">
                            {preciseTimestamp(created * 1000)}
                          </span>
                        </div>

                        {this.renderEventContent(event)}
                      </li>
                    );
                  })}
                </ul>
              </div>
              <ul
                className="pager"
                style={{ marginRight: "-1em", marginLeft: "1.5em" }}
              >
                <li
                  className={`previous ${
                    isNewerButtonDisabled ? "disabled" : ""
                  }`}
                >
                  <a
                    role="button"
                    onClick={this.handleClickNewer}
                    onKeyDown={(e) => {
                      if (e.key === "Enter") this.handleClickNewer();
                    }}
                    tabIndex={0}
                    href={
                      isNewerButtonDisabled
                        ? undefined
                        : `?min_ts=${previousEventTs}`
                    }
                  >
                    &larr; Newer
                  </a>
                </li>
                <li
                  className={`next ${!nextEventTs ? "disabled" : ""}`}
                  style={{ marginLeft: "auto" }}
                >
                  <a
                    role="button"
                    onClick={this.handleClickOlder}
                    onKeyDown={(e) => {
                      if (e.key === "Enter") this.handleClickOlder();
                    }}
                    tabIndex={0}
                    href={!nextEventTs ? undefined : `?max_ts=${nextEventTs}`}
                  >
                    Older &rarr;
                  </a>
                </li>
              </ul>
            </div>
            <div className="col-md-offset-1 col-md-4">
              <UserSocialNetwork
                user={currentUser}
                loggedInUser={currentUser}
                newAlert={newAlert}
              />
              <div className="sticky-top mt-15">
                <BrainzPlayer
                  direction="down"
                  listens={listens}
                  newAlert={newAlert}
                />
              </div>
            </div>
          </div>
        </div>
      </>
    );
  }
}

document.addEventListener("DOMContentLoaded", () => {
  const {
    domContainer,
    reactProps,
    globalReactProps,
    optionalAlerts,
  } = getPageProps();
  const {
    api_url,
    sentry_dsn,
    current_user,
    spotify,
    youtube,
    sentry_traces_sample_rate,
  } = globalReactProps;
  const { events } = reactProps;

  if (sentry_dsn) {
    Sentry.init({
      dsn: sentry_dsn,
      integrations: [new Integrations.BrowserTracing()],
      tracesSampleRate: sentry_traces_sample_rate,
    });
  }

  const apiService = new APIServiceClass(
    api_url || `${window.location.origin}/1`
  );

  const globalProps: GlobalAppContextT = {
    APIService: apiService,
    currentUser: current_user,
    spotifyAuth: spotify,
    youtubeAuth: youtube,
  };

  const UserFeedPageWithAlertNotifications = withAlertNotifications(
    UserFeedPage
  );
  ReactDOM.render(
    <ErrorBoundary>
      <GlobalAppContext.Provider value={globalProps}>
        <UserFeedPageWithAlertNotifications
          initialAlerts={optionalAlerts}
          events={events}
        />
      </GlobalAppContext.Provider>
    </ErrorBoundary>,
    domContainer
  );
});<|MERGE_RESOLUTION|>--- conflicted
+++ resolved
@@ -315,13 +315,11 @@
     score: ListenFeedBack | RecommendationFeedBack
   ) => {
     const { recordingFeedbackMap } = this.state;
-<<<<<<< HEAD
-    recordingFeedbackMap[recordingMsid] = score as ListenFeedBack;
-    this.setState({ recordingFeedbackMap });
-=======
-    const newFeedbackMap = { ...recordingFeedbackMap, [recordingMsid]: score };
+    const newFeedbackMap = {
+      ...recordingFeedbackMap,
+      [recordingMsid]: score as ListenFeedBack,
+    };
     this.setState({ recordingFeedbackMap: newFeedbackMap });
->>>>>>> 844549a7
   };
 
   renderEventContent(event: TimelineEvent) {
