--- conflicted
+++ resolved
@@ -72,28 +72,20 @@
 describe("Recentlistens", () => {
   it("renders correctly on the profile page", () => {
     timeago.ago = jest.fn().mockImplementation(() => "1 day ago");
-<<<<<<< HEAD
-    const wrapper = mount<RecentListens>(<RecentListens {...props} />);
-=======
     const wrapper = mount<RecentListens>(
       <RecentListens {...props} />,
       mountOptions
     );
->>>>>>> 2af210bb
     expect(wrapper.html()).toMatchSnapshot();
   });
 });
 
 describe("componentDidMount", () => {
   it('calls connectWebsockets if mode is "listens"', () => {
-<<<<<<< HEAD
-    const wrapper = mount<RecentListens>(<RecentListens {...props} />);
-=======
     const wrapper = mount<RecentListens>(
       <RecentListens {...props} />,
       mountOptions
     );
->>>>>>> 2af210bb
     const instance = wrapper.instance();
     instance.connectWebsockets = jest.fn();
 
@@ -105,14 +97,10 @@
 
   it('calls getUserListenCount if mode "listens"', async () => {
     const extraProps = { ...props, mode: "listens" as ListensListMode };
-<<<<<<< HEAD
-    const wrapper = mount<RecentListens>(<RecentListens {...extraProps} />);
-=======
     const wrapper = mount<RecentListens>(
       <RecentListens {...extraProps} />,
       mountOptions
     );
->>>>>>> 2af210bb
     const instance = wrapper.instance();
 
     const spy = jest.fn().mockImplementation(() => {
@@ -172,14 +160,10 @@
 
 describe("createWebsocketsConnection", () => {
   it("calls io.connect with correct parameters", () => {
-<<<<<<< HEAD
-    const wrapper = mount<RecentListens>(<RecentListens {...props} />);
-=======
     const wrapper = mount<RecentListens>(
       <RecentListens {...props} />,
       mountOptions
     );
->>>>>>> 2af210bb
     const instance = wrapper.instance();
 
     const spy = jest.spyOn(io, "connect");
@@ -192,14 +176,10 @@
 
 describe("addWebsocketsHandlers", () => {
   it('calls correct handler for "listen" event', () => {
-<<<<<<< HEAD
-    const wrapper = mount<RecentListens>(<RecentListens {...props} />);
-=======
     const wrapper = mount<RecentListens>(
       <RecentListens {...props} />,
       mountOptions
     );
->>>>>>> 2af210bb
     const instance = wrapper.instance();
 
     // eslint-disable-next-line dot-notation
@@ -218,14 +198,10 @@
   });
 
   it('calls correct event for "playing_now" event', () => {
-<<<<<<< HEAD
-    const wrapper = mount<RecentListens>(<RecentListens {...props} />);
-=======
     const wrapper = mount<RecentListens>(
       <RecentListens {...props} />,
       mountOptions
     );
->>>>>>> 2af210bb
     const instance = wrapper.instance();
 
     // eslint-disable-next-line dot-notation
@@ -357,14 +333,10 @@
 
 describe("handleCurrentListenChange", () => {
   it("sets the state correctly", () => {
-<<<<<<< HEAD
-    const wrapper = mount<RecentListens>(<RecentListens {...props} />);
-=======
     const wrapper = mount<RecentListens>(
       <RecentListens {...props} />,
       mountOptions
     );
->>>>>>> 2af210bb
     const instance = wrapper.instance();
 
     const listen: Listen = {
@@ -382,14 +354,10 @@
 
 describe("isCurrentListen", () => {
   it("returns true if currentListen and passed listen is same", () => {
-<<<<<<< HEAD
-    const wrapper = mount<RecentListens>(<RecentListens {...props} />);
-=======
     const wrapper = mount<RecentListens>(
       <RecentListens {...props} />,
       mountOptions
     );
->>>>>>> 2af210bb
     const instance = wrapper.instance();
 
     const listen: Listen = {
@@ -405,14 +373,10 @@
   });
 
   it("returns false if currentListen is not set", () => {
-<<<<<<< HEAD
-    const wrapper = mount<RecentListens>(<RecentListens {...props} />);
-=======
     const wrapper = mount<RecentListens>(
       <RecentListens {...props} />,
       mountOptions
     );
->>>>>>> 2af210bb
     const instance = wrapper.instance();
 
     wrapper.setState({ currentListen: undefined });
@@ -430,14 +394,10 @@
 
   describe("handleClickOlder", () => {
     it("does nothing if there is no older listens timestamp", async () => {
-<<<<<<< HEAD
-      const wrapper = mount<RecentListens>(<RecentListens {...props} />);
-=======
-      const wrapper = mount<RecentListens>(
-        <RecentListens {...props} />,
-        mountOptions
-      );
->>>>>>> 2af210bb
+      const wrapper = mount<RecentListens>(
+        <RecentListens {...props} />,
+        mountOptions
+      );
       const instance = wrapper.instance();
 
       wrapper.setState({ nextListenTs: undefined });
@@ -451,14 +411,10 @@
     });
 
     it("calls the API to get older listens", async () => {
-<<<<<<< HEAD
-      const wrapper = mount<RecentListens>(<RecentListens {...props} />);
-=======
-      const wrapper = mount<RecentListens>(
-        <RecentListens {...props} />,
-        mountOptions
-      );
->>>>>>> 2af210bb
+      const wrapper = mount<RecentListens>(
+        <RecentListens {...props} />,
+        mountOptions
+      );
       const instance = wrapper.instance();
 
       wrapper.setState({ nextListenTs: 1586450000 });
@@ -484,14 +440,10 @@
     });
 
     it("sets nextListenTs to undefined if it receives no listens from API", async () => {
-<<<<<<< HEAD
-      const wrapper = mount<RecentListens>(<RecentListens {...props} />);
-=======
-      const wrapper = mount<RecentListens>(
-        <RecentListens {...props} />,
-        mountOptions
-      );
->>>>>>> 2af210bb
+      const wrapper = mount<RecentListens>(
+        <RecentListens {...props} />,
+        mountOptions
+      );
       const instance = wrapper.instance();
 
       wrapper.setState({ nextListenTs: 1586450000 });
@@ -507,14 +459,10 @@
     });
 
     it("sets the listens, nextListenTs and  previousListenTs on the state and updates browser history", async () => {
-<<<<<<< HEAD
-      const wrapper = mount<RecentListens>(<RecentListens {...props} />);
-=======
-      const wrapper = mount<RecentListens>(
-        <RecentListens {...props} />,
-        mountOptions
-      );
->>>>>>> 2af210bb
+      const wrapper = mount<RecentListens>(
+        <RecentListens {...props} />,
+        mountOptions
+      );
       const instance = wrapper.instance();
 
       // Random nextListenTs to ensure that is the value set in browser history
@@ -543,14 +491,10 @@
 
   describe("handleClickNewer", () => {
     it("does nothing if there is no newer listens timestamp", async () => {
-<<<<<<< HEAD
-      const wrapper = mount<RecentListens>(<RecentListens {...props} />);
-=======
-      const wrapper = mount<RecentListens>(
-        <RecentListens {...props} />,
-        mountOptions
-      );
->>>>>>> 2af210bb
+      const wrapper = mount<RecentListens>(
+        <RecentListens {...props} />,
+        mountOptions
+      );
       const instance = wrapper.instance();
 
       wrapper.setState({ previousListenTs: undefined });
@@ -564,14 +508,10 @@
     });
 
     it("calls the API to get older listens", async () => {
-<<<<<<< HEAD
-      const wrapper = mount<RecentListens>(<RecentListens {...props} />);
-=======
-      const wrapper = mount<RecentListens>(
-        <RecentListens {...props} />,
-        mountOptions
-      );
->>>>>>> 2af210bb
+      const wrapper = mount<RecentListens>(
+        <RecentListens {...props} />,
+        mountOptions
+      );
       const instance = wrapper.instance();
       wrapper.setState({ previousListenTs: 123456 });
 
@@ -598,14 +538,10 @@
     });
 
     it("sets nextListenTs to undefined if it receives no listens from API", async () => {
-<<<<<<< HEAD
-      const wrapper = mount<RecentListens>(<RecentListens {...props} />);
-=======
-      const wrapper = mount<RecentListens>(
-        <RecentListens {...props} />,
-        mountOptions
-      );
->>>>>>> 2af210bb
+      const wrapper = mount<RecentListens>(
+        <RecentListens {...props} />,
+        mountOptions
+      );
       const instance = wrapper.instance();
 
       wrapper.setState({ previousListenTs: 123456 });
@@ -620,14 +556,10 @@
     });
 
     it("sets the listens, nextListenTs and  previousListenTs on the state and updates browser history", async () => {
-<<<<<<< HEAD
-      const wrapper = mount<RecentListens>(<RecentListens {...props} />);
-=======
-      const wrapper = mount<RecentListens>(
-        <RecentListens {...props} />,
-        mountOptions
-      );
->>>>>>> 2af210bb
+      const wrapper = mount<RecentListens>(
+        <RecentListens {...props} />,
+        mountOptions
+      );
       const instance = wrapper.instance();
 
       wrapper.setState({ previousListenTs: 123456 });
@@ -655,14 +587,10 @@
 
   describe("handleClickOldest", () => {
     it("does nothing if last listens is the oldest", async () => {
-<<<<<<< HEAD
-      const wrapper = mount<RecentListens>(<RecentListens {...props} />);
-=======
-      const wrapper = mount<RecentListens>(
-        <RecentListens {...props} />,
-        mountOptions
-      );
->>>>>>> 2af210bb
+      const wrapper = mount<RecentListens>(
+        <RecentListens {...props} />,
+        mountOptions
+      );
       const instance = wrapper.instance();
 
       wrapper.setState({
@@ -697,14 +625,10 @@
         listened_at: 1586440600,
       };
       const extraProps = { ...props, listens: [listen] };
-<<<<<<< HEAD
-      const wrapper = mount<RecentListens>(<RecentListens {...extraProps} />);
-=======
       const wrapper = mount<RecentListens>(
         <RecentListens {...extraProps} />,
         mountOptions
       );
->>>>>>> 2af210bb
 
       const instance = wrapper.instance();
 
@@ -737,14 +661,10 @@
 
   describe("handleClickNewest", () => {
     it("does nothing if first listens is the newest", async () => {
-<<<<<<< HEAD
-      const wrapper = mount<RecentListens>(<RecentListens {...props} />);
-=======
-      const wrapper = mount<RecentListens>(
-        <RecentListens {...props} />,
-        mountOptions
-      );
->>>>>>> 2af210bb
+      const wrapper = mount<RecentListens>(
+        <RecentListens {...props} />,
+        mountOptions
+      );
       const instance = wrapper.instance();
 
       wrapper.setState({
@@ -779,14 +699,10 @@
         listened_at: 123450,
       };
       const extraProps = { ...props, listens: [listen] };
-<<<<<<< HEAD
-      const wrapper = mount<RecentListens>(<RecentListens {...extraProps} />);
-=======
       const wrapper = mount<RecentListens>(
         <RecentListens {...extraProps} />,
         mountOptions
       );
->>>>>>> 2af210bb
       wrapper.setProps({ latestListenTs: 123456 });
       const instance = wrapper.instance();
 
@@ -822,14 +738,10 @@
       await new Promise((resolve) => setImmediate(resolve));
     });
     it("sets endOfTheLine to false and returns if there are enough listens", async () => {
-<<<<<<< HEAD
-      const wrapper = mount<RecentListens>(<RecentListens {...props} />);
-=======
-      const wrapper = mount<RecentListens>(
-        <RecentListens {...props} />,
-        mountOptions
-      );
->>>>>>> 2af210bb
+      const wrapper = mount<RecentListens>(
+        <RecentListens {...props} />,
+        mountOptions
+      );
       const instance = wrapper.instance();
 
       wrapper.setState({ endOfTheLine: true });
@@ -848,14 +760,10 @@
     });
 
     it("sets endOfTheLine to true if max API time range is reached", async () => {
-<<<<<<< HEAD
-      const wrapper = mount<RecentListens>(<RecentListens {...props} />);
-=======
-      const wrapper = mount<RecentListens>(
-        <RecentListens {...props} />,
-        mountOptions
-      );
->>>>>>> 2af210bb
+      const wrapper = mount<RecentListens>(
+        <RecentListens {...props} />,
+        mountOptions
+      );
       const instance = wrapper.instance();
 
       wrapper.setState({ endOfTheLine: false, listens: [] });
@@ -874,14 +782,10 @@
       expect(checkListensRangeSpy).toHaveBeenCalledTimes(1);
     });
     it("detects if we were loading older or more recent listens", async () => {
-<<<<<<< HEAD
-      const wrapper = mount<RecentListens>(<RecentListens {...props} />);
-=======
-      const wrapper = mount<RecentListens>(
-        <RecentListens {...props} />,
-        mountOptions
-      );
->>>>>>> 2af210bb
+      const wrapper = mount<RecentListens>(
+        <RecentListens {...props} />,
+        mountOptions
+      );
       const instance = wrapper.instance();
 
       wrapper.setState({
@@ -923,14 +827,10 @@
       expect(checkListensRangeSpy).toHaveBeenCalledTimes(4);
     });
     it("retries loading more listens with increasing time range", async () => {
-<<<<<<< HEAD
-      const wrapper = mount<RecentListens>(<RecentListens {...props} />);
-=======
-      const wrapper = mount<RecentListens>(
-        <RecentListens {...props} />,
-        mountOptions
-      );
->>>>>>> 2af210bb
+      const wrapper = mount<RecentListens>(
+        <RecentListens {...props} />,
+        mountOptions
+      );
       const instance = wrapper.instance();
 
       wrapper.setState({
@@ -994,14 +894,10 @@
       expect(instance.state.endOfTheLine).toBeTruthy();
     });
     it("stops retrying once it has enough listens", async () => {
-<<<<<<< HEAD
-      const wrapper = mount<RecentListens>(<RecentListens {...props} />);
-=======
-      const wrapper = mount<RecentListens>(
-        <RecentListens {...props} />,
-        mountOptions
-      );
->>>>>>> 2af210bb
+      const wrapper = mount<RecentListens>(
+        <RecentListens {...props} />,
+        mountOptions
+      );
       const instance = wrapper.instance();
 
       wrapper.setState({
