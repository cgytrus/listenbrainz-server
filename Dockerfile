ARG PYTHON_BASE_IMAGE_VERSION=3.7-20210115
FROM metabrainz/python:$PYTHON_BASE_IMAGE_VERSION as listenbrainz-base

ARG PYTHON_BASE_IMAGE_VERSION

LABEL org.label-schema.vcs-url="https://github.com/metabrainz/listenbrainz-server.git" \
      org.label-schema.vcs-ref="" \
      org.label-schema.schema-version="1.0.0-rc1" \
      org.label-schema.vendor="MetaBrainz Foundation" \
      org.label-schema.name="ListenBrainz" \
      org.metabrainz.based-on-image="metabrainz/python:$PYTHON_BASE_IMAGE_VERSION"


ENV DOCKERIZE_VERSION v0.6.1
RUN wget https://github.com/jwilder/dockerize/releases/download/$DOCKERIZE_VERSION/dockerize-linux-amd64-$DOCKERIZE_VERSION.tar.gz \
    && tar -C /usr/local/bin -xzvf dockerize-linux-amd64-$DOCKERIZE_VERSION.tar.gz

ENV SENTRY_CLI_VERSION 1.63.1
RUN wget -O /usr/local/bin/sentry-cli https://downloads.sentry-cdn.com/sentry-cli/$SENTRY_CLI_VERSION/sentry-cli-Linux-x86_64 \
    && chmod +x /usr/local/bin/sentry-cli

RUN apt-get update \
    && apt-get install -y --no-install-recommends \
                       build-essential \
                       git \
                       libffi-dev \
                       libpq-dev \
                       libssl-dev \
                       pxz \
                       redis-tools \
                       rsync \
    && rm -rf /var/lib/apt/lists/*

# PostgreSQL client
RUN curl https://www.postgresql.org/media/keys/ACCC4CF8.asc | apt-key add -
ENV PG_MAJOR 12
RUN echo 'deb http://apt.postgresql.org/pub/repos/apt/ xenial-pgdg main' $PG_MAJOR > /etc/apt/sources.list.d/pgdg.list
RUN apt-get update \
    && apt-get install -y --no-install-recommends postgresql-client-$PG_MAJOR \
    && rm -rf /var/lib/apt/lists/*

# While WORKDIR will create a directory if it doesn't already exist, we do it explicitly here
# so that we know what user it is created as: https://github.com/moby/moby/issues/36677
RUN mkdir -p /code/listenbrainz /static

WORKDIR /code/listenbrainz
RUN pip3 install pip==21.0.1
COPY requirements.txt /code/listenbrainz/
RUN pip3 install --no-cache-dir -r requirements.txt
RUN useradd --create-home --shell /bin/bash listenbrainz


############################################
# NOTE: The development image starts here. #
############################################
FROM listenbrainz-base as listenbrainz-dev
COPY requirements_development.txt /code/listenbrainz
RUN pip3 install --no-cache-dir -r requirements_development.txt
RUN mkdir /code/listenbrainz/docs
COPY ./docs/requirements.txt /code/listenbrainz/docs
RUN pip3 install --no-cache-dir -r ./docs/requirements.txt
COPY . /code/listenbrainz


###########################################
# NOTE: The production image starts here. #
###########################################
FROM listenbrainz-base as listenbrainz-prod


# production sidenote: We create a `lbdumps` user to create data dumps because
# the ListenBrainz servers on prod (etc. lemmy) use storage boxes [0] which
# are owned by lbdumps on the host too.
# [0]: https://github.com/metabrainz/syswiki/blob/master/ListenBrainzStorageBox.md
RUN groupadd --gid 900 lbdumps
RUN useradd --create-home --shell /bin/bash --uid 900 --gid 900 lbdumps

RUN groupadd --gid 901 listenbrainz_stats_cron
RUN useradd --create-home --shell /bin/bash --uid 901 --gid 901 listenbrainz_stats_cron
RUN mkdir /logs && chown lbdumps:lbdumps /logs

# Create directories for backups and FTP syncs
RUN mkdir /home/lbdumps/backup /home/lbdumps/ftp
RUN chown -R lbdumps:lbdumps /home/lbdumps/backup /home/lbdumps/ftp

<<<<<<< HEAD
COPY ./docker/run-lb-command /usr/local/bin
COPY ./docker/lb-startup-common.sh /etc
=======
# Install NodeJS and front-end dependencies
RUN curl -sL https://deb.nodesource.com/setup_16.x | bash - && \
    apt-get install -y nodejs && rm -rf /var/lib/apt/lists/*
WORKDIR /static
COPY package.json package-lock.json /static/
RUN npm install
>>>>>>> 9800dac9

# runit service files
# All services are created with a `down` file, preventing them from starting
# rc.local removes the down file for the specific service we want to run in a container
# http://smarden.org/runit/runsv.8.html

COPY ./docker/run-lb-command /usr/local/bin

# cron
COPY ./docker/services/cron/consul-template-cron-config.conf /etc/consul-template-cron-config.conf
COPY ./docker/services/cron/cron-config.service /etc/service/cron-config/run
RUN touch /etc/service/cron/down
RUN touch /etc/service/cron-config/down

# API Compat (last.fm) server
COPY ./docker/services/api_compat/uwsgi-api-compat.ini /etc/uwsgi/uwsgi-api-compat.ini
COPY ./docker/services/api_compat/consul-template-api-compat.conf /etc/consul-template-api-compat.conf
COPY ./docker/services/api_compat/api_compat.service /etc/service/api_compat/run
COPY ./docker/services/api_compat/api_compat.finish /etc/service/api_compat/finish
RUN touch /etc/service/api_compat/down

# Websockets server
COPY ./docker/services/websockets/consul-template-websockets.conf /etc/consul-template-websockets.conf
COPY ./docker/services/websockets/websockets.service /etc/service/websockets/run
COPY ./docker/services/websockets/websockets.finish /etc/service/websockets/finish
RUN touch /etc/service/websockets/down

# Labs API
COPY ./docker/services/labs_api/uwsgi-labs-api.ini /etc/uwsgi/uwsgi-labs-api.ini
COPY ./docker/services/labs_api/consul-template-labs-api.conf /etc/consul-template-labs-api.conf
COPY ./docker/services/labs_api/labs_api.service /etc/service/labs_api/run
COPY ./docker/services/labs_api/labs_api.finish /etc/service/labs_api/finish
RUN touch /etc/service/labs_api/down

# Spark reader
COPY ./docker/services/spark_reader/consul-template-spark-reader.conf /etc/consul-template-spark-reader.conf
COPY ./docker/services/spark_reader/spark_reader.service /etc/service/spark_reader/run
COPY ./docker/services/spark_reader/spark_reader.finish /etc/service/spark_reader/finish
RUN touch /etc/service/spark_reader/down

# Spotify reader
COPY ./docker/services/spotify_reader/consul-template-spotify-reader.conf /etc/consul-template-spotify-reader.conf
COPY ./docker/services/spotify_reader/spotify_reader.service /etc/service/spotify_reader/run
COPY ./docker/services/spotify_reader/spotify_reader.finish /etc/service/spotify_reader/finish
RUN touch /etc/service/spotify_reader/down

# Timescale writer
COPY ./docker/services/timescale_writer/consul-template-timescale-writer.conf /etc/consul-template-timescale-writer.conf
COPY ./docker/services/timescale_writer/timescale_writer.service /etc/service/timescale_writer/run
COPY ./docker/services/timescale_writer/timescale_writer.finish /etc/service/timescale_writer/finish
RUN touch /etc/service/timescale_writer/down

# uwsgi (website)
COPY ./docker/services/uwsgi/uwsgi.ini /etc/uwsgi/uwsgi.ini
COPY ./docker/services/uwsgi/consul-template-uwsgi.conf /etc/consul-template-uwsgi.conf
COPY ./docker/services/uwsgi/uwsgi.service /etc/service/uwsgi/run
COPY ./docker/services/uwsgi/uwsgi.finish /etc/service/uwsgi/finish
RUN touch /etc/service/uwsgi/down

COPY ./docker/rc.local /etc/rc.local

# crontabs
COPY ./docker/services/cron/stats-crontab /etc/cron.d/stats-crontab
RUN chmod 0644 /etc/cron.d/stats-crontab
COPY ./docker/services/cron/dump-crontab /etc/cron.d/dump-crontab
RUN chmod 0644 /etc/cron.d/dump-crontab

# Compile front-end (static) files
COPY webpack.config.js babel.config.js .eslintrc.js tsconfig.json ./listenbrainz/webserver/static /static/
RUN npm run build:prod

# Now install our code, which may change frequently
COPY . /code/listenbrainz/

WORKDIR /code/listenbrainz
# Ensure we use the right files and folders by removing duplicates
RUN rm -rf ./listenbrainz/webserver/static/
RUN rm -f /code/listenbrainz/listenbrainz/config.py /code/listenbrainz/listenbrainz/config.pyc

ARG GIT_COMMIT_SHA
LABEL org.label-schema.vcs-ref=$GIT_COMMIT_SHA
ENV GIT_SHA ${GIT_COMMIT_SHA}<|MERGE_RESOLUTION|>--- conflicted
+++ resolved
@@ -83,24 +83,21 @@
 RUN mkdir /home/lbdumps/backup /home/lbdumps/ftp
 RUN chown -R lbdumps:lbdumps /home/lbdumps/backup /home/lbdumps/ftp
 
-<<<<<<< HEAD
-COPY ./docker/run-lb-command /usr/local/bin
-COPY ./docker/lb-startup-common.sh /etc
-=======
 # Install NodeJS and front-end dependencies
 RUN curl -sL https://deb.nodesource.com/setup_16.x | bash - && \
     apt-get install -y nodejs && rm -rf /var/lib/apt/lists/*
 WORKDIR /static
 COPY package.json package-lock.json /static/
 RUN npm install
->>>>>>> 9800dac9
+
+
+COPY ./docker/run-lb-command /usr/local/bin
+COPY ./docker/lb-startup-common.sh /etc
 
 # runit service files
 # All services are created with a `down` file, preventing them from starting
 # rc.local removes the down file for the specific service we want to run in a container
 # http://smarden.org/runit/runsv.8.html
-
-COPY ./docker/run-lb-command /usr/local/bin
 
 # cron
 COPY ./docker/services/cron/consul-template-cron-config.conf /etc/consul-template-cron-config.conf
