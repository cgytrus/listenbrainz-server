--- conflicted
+++ resolved
@@ -64,7 +64,6 @@
         rec = (row.track_name, row.recording_msid, row.artist_name, row.artist_msid, row.release_name, row.release_msid)
         recommended_recordings.append(rec)
     return recommended_recordings
-<<<<<<< HEAD
 
 def recommend_user(user_name, model, recordings_df):
     """ Get recommended recordings which belong to top artists and artists similar to top
@@ -78,23 +77,7 @@
                     'track_name', 'recording_msid', 'artist_name', 'artist_msid', 'release_name',
                     'release_msid', 'recording_id'
                 ]
-
-=======
-
-def recommend_user(user_name, model, recordings_df):
-    """ Get recommended recordings which belong to top artists and artists similar to top
-        artists listened to by the user.
-
-        Args:
-            user_name (str): User name of the user.
-            model: Best model after training.
-            recordings_df (dataframe): Columns can be depicted as:
-                [
-                    'track_name', 'recording_msid', 'artist_name', 'artist_msid', 'release_name',
-                    'release_msid', 'recording_id'
-                ]
-
->>>>>>> 7b362fb7
+                
         Returns:
             user_recommendations (dict): Dictionary can be depicted as:
                 {
@@ -215,13 +198,8 @@
     time_ = defaultdict(dict)
     try:
         listenbrainz_spark.init_spark_session('Recommendations')
-<<<<<<< HEAD
-    except AttributeError:
-        logging.info('Aborting...')
-=======
     except Py4JJavaError as err:
         logging.error('{}\n{}\nAborting...'.format(str(err), err.java_exception))
->>>>>>> 7b362fb7
         sys.exit(-1)
 
     try:
@@ -234,19 +212,11 @@
         path = os.path.join(config.HDFS_CLUSTER_URI, 'data', 'listenbrainz', 'recommendation-engine', 'candidate-set')
         top_artists_candidate_df = utils.read_files_from_HDFS(path + '/top_artists.parquet')
         similar_artists_candidate_df = utils.read_files_from_HDFS(path + '/similar_artists.parquet')
-<<<<<<< HEAD
-    except AnalysisException:
-        logging.info('Aborting...')
-        sys.exit(-1)
-    except AttributeError:
-        logging.info('Aborting...')
-=======
     except AnalysisException as err:
         logging.error('{}\n{}\nAborting...'.format(str(err), err.stackTrace))
         sys.exit(-1)
     except Py4JJavaError as err:
         logging.error('{}\n{}\nAborting...'.format(str(err), err.java_exception))
->>>>>>> 7b362fb7
         sys.exit(-1)
 
     try:
@@ -254,16 +224,8 @@
         utils.register_dataframe(top_artists_candidate_df, 'top_artist')
         utils.register_dataframe(similar_artists_candidate_df, 'similar_artist')
         utils.register_dataframe(recordings_df, 'recording')
-<<<<<<< HEAD
-    except AnalysisException:
-        logging.info('Aborting...')
-        sys.exit(-1)
-    except AttributeError:
-        logging.info('Aborting...')
-=======
     except Py4JJavaError as err:
         logging.error('{}\n{}\nAborting...'.format(str(err), err.java_exception))
->>>>>>> 7b362fb7
         sys.exit(-1)
 
     path = os.path.join(os.path.dirname(os.path.abspath(__file__)), 'recommendation-metadata.json')
@@ -280,11 +242,7 @@
     try:
         model = load_model(config.HDFS_CLUSTER_URI + best_model_path)
     except Py4JJavaError as err:
-<<<<<<< HEAD
-        logging.error('Unable to load model "{}": {} \n{}\nAborting...'.format(best_model_id, type(err).__name__,
-=======
         logging.error('Unable to load model "{}": {}\n{}\nAborting...'.format(best_model_id, type(err).__name__,
->>>>>>> 7b362fb7
             str(err.java_exception)))
         sys.exit(-1)
     time_['load_model'] = '{:.2f}'.format((time() - t0) / 60)
