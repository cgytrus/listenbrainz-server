--- conflicted
+++ resolved
@@ -40,18 +40,6 @@
     "time-ago": "^0.2.1"
   },
   "devDependencies": {
-<<<<<<< HEAD
-    "@babel/core": "^7.2.2",
-    "@babel/plugin-proposal-class-properties": "^7.3.0",
-    "@babel/plugin-transform-runtime": "^7.2.0",
-    "@babel/preset-env": "^7.3.1",
-    "@babel/preset-react": "^7.0.0",
-    "babel-loader": "^8.0.5",
-    "clean-webpack-plugin": "^1.0.1",
-    "webpack": "^4.39.3",
-    "webpack-cli": "^3.2.1",
-    "webpack-manifest-plugin": "^2.0.4"
-=======
     "@babel/core": "^7.8.3",
     "@babel/plugin-proposal-class-properties": "^7.8.3",
     "@babel/plugin-transform-runtime": "^7.8.3",
@@ -66,6 +54,5 @@
     "webpack": "^4.41.5",
     "webpack-cli": "^3.3.10",
     "webpack-manifest-plugin": "^2.2.0"
->>>>>>> da36149f
   }
 }