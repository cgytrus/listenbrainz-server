--- conflicted
+++ resolved
@@ -97,14 +97,6 @@
     command: python3 -m "listenbrainz.bigquery-writer.bigquery-writer"
     depends_on:
       - redis
-<<<<<<< HEAD
-      - rabbitmq
-
-  alpha_importer:
-    image: web
-    command: python3 -m "listenbrainz.alpha_importer"
-    depends_on:
-      - web
       - rabbitmq
 
   scheduler:
@@ -118,7 +110,4 @@
     depends_on:
       - db
       - rabbitmq
-      - web
-=======
-      - rabbitmq
->>>>>>> 37323b5f
+      - web