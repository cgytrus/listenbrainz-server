.track-search-dropdown,
<<<<<<< HEAD
.user-search-dropdown {
=======
.album-search-dropdown {
>>>>>>> 09743170
  display: none; // hidden by default
  position: absolute;
  width: calc(100% - 55px);
  left: 0;
  top: 33px;
  z-index: 6;
  box-shadow: 0px 6px 12px rgba(0, 0, 0, 0.175);
  list-style: none;
  border: 1px solid @gray-light; // IE8 fallback
  border: 1px solid rgba(0, 0, 0, 0.15);
  background-color: @white-background;
  overflow-y: auto;
  border-radius: 0;
  padding: 0;
  cursor: pointer;

  // Options within the dropdown menu
  > option {
    display: block;
    width: 100%;
    outline: inherit;
    padding: 5px 20px;
    font: inherit;
    text-align: left;
    background: none;
    color: inherit;
    border: none;
    cursor: pointer;

    &::after {
      content: attr(data-release-info);
      display: inline-block;
      margin-left: 0.5em;
      color: @light-grey;
      font-size: small;
    }

    &:hover,
    &:focus {
      color: #fff;
      background-color: #353070;
    }
  }
}
.track-search:focus-within .track-search-dropdown,
<<<<<<< HEAD
.user-search:focus-within .user-search-dropdown {
=======
.album-search:focus-within .album-search-dropdown {
>>>>>>> 09743170
  display: block; // show when parent container is focused
}<|MERGE_RESOLUTION|>--- conflicted
+++ resolved
@@ -1,9 +1,6 @@
 .track-search-dropdown,
-<<<<<<< HEAD
-.user-search-dropdown {
-=======
+.user-search-dropdown,
 .album-search-dropdown {
->>>>>>> 09743170
   display: none; // hidden by default
   position: absolute;
   width: calc(100% - 55px);
@@ -49,10 +46,6 @@
   }
 }
 .track-search:focus-within .track-search-dropdown,
-<<<<<<< HEAD
 .user-search:focus-within .user-search-dropdown {
-=======
-.album-search:focus-within .album-search-dropdown {
->>>>>>> 09743170
   display: block; // show when parent container is focused
 }