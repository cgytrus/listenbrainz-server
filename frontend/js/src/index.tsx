import * as React from "react";

import NiceModal from "@ebay/nice-modal-react";
import * as Sentry from "@sentry/react";
import { Integrations } from "@sentry/tracing";
import { createRoot } from "react-dom/client";
import { createBrowserRouter, RouterProvider } from "react-router-dom";
import { ToastContainer } from "react-toastify";
import { Helmet } from "react-helmet";
import ErrorBoundary from "./utils/ErrorBoundary";
import GlobalAppContext from "./utils/GlobalAppContext";
import { getPageProps } from "./utils/utils";
import getRoutes from "./routes/routes";
<<<<<<< HEAD
import { BrainzPlayerProvider } from "./common/brainzplayer/BrainzPlayerContext";
=======
import queryClient from "./utils/QueryClient";
import ReactQueryDevtool from "./utils/ReactQueryDevTools";
>>>>>>> 85c4c4eb

document.addEventListener("DOMContentLoaded", async () => {
  const { domContainer, globalAppContext, sentryProps } = await getPageProps();
  const { sentry_dsn, sentry_traces_sample_rate } = sentryProps;

  if (sentry_dsn) {
    Sentry.init({
      dsn: sentry_dsn,
      integrations: [new Integrations.BrowserTracing()],
      tracesSampleRate: sentry_traces_sample_rate,
    });
  }

  const { currentUser } = globalAppContext;

  const routes = getRoutes(currentUser?.name);
  const router = createBrowserRouter(routes);

  const renderRoot = createRoot(domContainer!);
  renderRoot.render(
    <ErrorBoundary>
      <ToastContainer
        position="bottom-right"
        autoClose={5000}
        hideProgressBar
        newestOnTop
        closeOnClick
        rtl={false}
        pauseOnHover
        theme="light"
      />
      <GlobalAppContext.Provider value={globalAppContext}>
        <NiceModal.Provider>
          <Helmet
            defaultTitle="ListenBrainz"
            titleTemplate="%s - ListenBrainz"
          />
<<<<<<< HEAD
          <BrainzPlayerProvider>
            <RouterProvider router={router} />
          </BrainzPlayerProvider>
=======
          <ReactQueryDevtool client={queryClient}>
            <RouterProvider router={router} />
          </ReactQueryDevtool>
>>>>>>> 85c4c4eb
        </NiceModal.Provider>
      </GlobalAppContext.Provider>
    </ErrorBoundary>
  );
});<|MERGE_RESOLUTION|>--- conflicted
+++ resolved
@@ -11,12 +11,9 @@
 import GlobalAppContext from "./utils/GlobalAppContext";
 import { getPageProps } from "./utils/utils";
 import getRoutes from "./routes/routes";
-<<<<<<< HEAD
-import { BrainzPlayerProvider } from "./common/brainzplayer/BrainzPlayerContext";
-=======
 import queryClient from "./utils/QueryClient";
 import ReactQueryDevtool from "./utils/ReactQueryDevTools";
->>>>>>> 85c4c4eb
+import { BrainzPlayerProvider } from "./common/brainzplayer/BrainzPlayerContext";
 
 document.addEventListener("DOMContentLoaded", async () => {
   const { domContainer, globalAppContext, sentryProps } = await getPageProps();
@@ -54,15 +51,11 @@
             defaultTitle="ListenBrainz"
             titleTemplate="%s - ListenBrainz"
           />
-<<<<<<< HEAD
-          <BrainzPlayerProvider>
-            <RouterProvider router={router} />
-          </BrainzPlayerProvider>
-=======
           <ReactQueryDevtool client={queryClient}>
-            <RouterProvider router={router} />
+            <BrainzPlayerProvider>
+              <RouterProvider router={router} />
+            </BrainzPlayerProvider>
           </ReactQueryDevtool>
->>>>>>> 85c4c4eb
         </NiceModal.Provider>
       </GlobalAppContext.Provider>
     </ErrorBoundary>
