import { faPauseCircle } from "@fortawesome/free-regular-svg-icons";
import { faHeart, faHeartCrack } from "@fortawesome/free-solid-svg-icons";
import { FontAwesomeIcon } from "@fortawesome/react-fontawesome";
<<<<<<< HEAD
import { first, get, isEmpty, isNumber, isPlainObject, pick } from "lodash";
import * as React from "react";
import * as tinycolor from "tinycolor2";
import { millisecondsToStr } from "../playlists/utils";
import GlobalAppContext from "../utils/GlobalAppContext";
=======
import * as tinycolor from "tinycolor2";
import { first, isEmpty, isNumber, isPlainObject, pick } from "lodash";
import TagsComponent from "../tags/TagsComponent";
>>>>>>> f20424cf
import {
  getArtistName,
  getAverageRGBOfImage,
  getRecordingMBID,
  getTrackName,
} from "../utils/utils";
import TagsComponent from "./TagsComponent";

type MetadataViewerProps = {
  recordingData?: MetadataLookup;
  playingNow?: Listen;
};

const musicBrainzURLRoot = "https://musicbrainz.org/";
const supportLinkTypes = [
  "official homepage",
  "purchase for download",
  "purchase for mail-order",
  "social network",
  "patronage",
  "crowdfunding",
  "blog",
];

function OpenInMusicBrainzButton(props: {
  entityType: Entity;
  entityMBID?: string;
}) {
  const { entityType, entityMBID } = props;
  if (!entityMBID) {
    return null;
  }
  return (
    <a
      href={`${musicBrainzURLRoot}${entityType}/${entityMBID}`}
      aria-label="Open in MusicBrainz"
      title="Open in MusicBrainz"
      className="btn btn-outline"
      target="_blank"
      rel="noopener noreferrer"
    >
      <img
        src="/static/img/meb-icons/MusicBrainz.svg"
        width="18"
        height="18"
        alt="MusicBrainz"
        style={{ verticalAlign: "bottom" }}
      />{" "}
      Open in MusicBrainz
    </a>
  );
}

function getNowPlayingRecordingMBID(
  recordingData?: MetadataLookup,
  playingNow?: Listen
) {
  if (!recordingData && !playingNow) {
    return undefined;
  }
  return (
    recordingData?.recording_mbid ?? getRecordingMBID(playingNow as Listen)
  );
}

function filterAndSortTags(tags?: EntityTag[]): EntityTag[] | undefined {
  return tags
    ?.filter((tag) => {
      return tag.genre_mbid;
    })
    .sort((a, b) => {
      if (a.genre_mbid && !b.genre_mbid) {
        return 1;
      }
      return b.count - a.count;
    });
}

export default function MetadataViewer(props: MetadataViewerProps) {
  const { recordingData, playingNow } = props;
  const { APIService, currentUser } = React.useContext(GlobalAppContext);
  const { getFeedbackForUserForRecordings, submitFeedback } = APIService;
  const { auth_token, name: username } = currentUser;

  const [currentListenFeedback, setCurrentListenFeedback] = React.useState(0);
  const [expandedAccordion, setExpandedAccordion] = React.useState(1);
  const albumArtRef = React.useRef<HTMLImageElement>(null);
  const [albumArtColor, setAlbumArtColor] = React.useState({
    r: 0,
    g: 0,
    b: 0,
  });

  React.useEffect(() => {
    const setAverageColor = () => {
      const averageColor = getAverageRGBOfImage(albumArtRef?.current);
      setAlbumArtColor(averageColor);
    };
    const currentAlbumArtRef = albumArtRef.current;
    if (currentAlbumArtRef) {
      currentAlbumArtRef.addEventListener("load", setAverageColor);
    }
    return () => {
      if (currentAlbumArtRef) {
        currentAlbumArtRef.removeEventListener("load", setAverageColor);
      }
    };
  }, [setAlbumArtColor]);

  React.useEffect(() => {
    const getFeedbackPromise = async () => {
      const recordingMBID = getNowPlayingRecordingMBID(
        recordingData,
        playingNow
      );
      if (!recordingMBID) {
        return;
      }
      try {
        const feedbackObject = await getFeedbackForUserForRecordings(username, [
          recordingMBID,
        ]);
        if (feedbackObject?.feedback?.length) {
          const feedback: any = first(feedbackObject.feedback);
          setCurrentListenFeedback(feedback.score);
        } else {
          setCurrentListenFeedback(0);
        }
      } catch (error) {
        // Revert the feedback UI in case of failure
        setCurrentListenFeedback(0);
        // eslint-disable-next-line no-console
        console.error(error);
      }
    };
    getFeedbackPromise();
  }, [recordingData, playingNow, getFeedbackForUserForRecordings, username]);

  const submitFeedbackCallback = React.useCallback(
    async (score: ListenFeedBack) => {
      if (auth_token) {
        const recordingMBID = getNowPlayingRecordingMBID(
          recordingData,
          playingNow
        );
        if (!recordingMBID) {
          return;
        }
        try {
          setCurrentListenFeedback(score);
          await submitFeedback(auth_token, score, undefined, recordingMBID);
        } catch (error) {
          // Revert the feedback UI in case of failure
          setCurrentListenFeedback(0);
          // eslint-disable-next-line no-console
          console.error(error);
        }
      }
    },
    [
      recordingData,
      playingNow,
      setCurrentListenFeedback,
      submitFeedback,
      auth_token,
    ]
  );

  const adjustedAlbumColor = tinycolor.fromRatio(albumArtColor);
  adjustedAlbumColor.saturate(20);
  adjustedAlbumColor.setAlpha(0.6);

  const textColor = tinycolor.mostReadable(
    adjustedAlbumColor,
    adjustedAlbumColor.monochromatic().map((color) => color.toHexString()),
    {
      includeFallbackColors: true,
    }
  );

  // Default to empty object
  const { metadata } = recordingData ?? {};
  const recordingMBID = getNowPlayingRecordingMBID(recordingData, playingNow);
  const artistMBID = first(recordingData?.artist_mbids);
  const userSubmittedReleaseMBID =
    playingNow?.track_metadata?.additional_info?.release_mbid;
  const CAAReleaseMBID = metadata?.release?.caa_release_mbid;
  const CAAID = metadata?.release?.caa_id;

  let coverArtSrc = "/static/img/cover-art-placeholder.jpg";

  // try fetching cover art using user submitted release mbid first
  if (userSubmittedReleaseMBID) {
    coverArtSrc = `https://coverartarchive.org/release/${userSubmittedReleaseMBID}/front`;
  } else if (CAAReleaseMBID && CAAID) {
    // if user didn't submit a release mbid but mapper has a match, try using that
    // Bypass the Cover Art Archive redirect since we have the info to directly fetch from archive.org
    coverArtSrc = `https://archive.org/download/mbid-${CAAReleaseMBID}/mbid-${CAAReleaseMBID}-${CAAID}_thumb500.jpg`;
  }

  const flattenedRecRels: MusicBrainzRecordingRel[] =
    metadata?.recording?.rels?.reduce((arr, cur) => {
      const existingArtist = arr.find(
        (el) => el.artist_mbid === cur.artist_mbid
      );
      const copy = { ...cur };
      if (copy.type === "vocal") {
        copy.instrument = "vocals";
      }
      if (existingArtist) {
        existingArtist.instrument += `, ${copy.instrument}`;
      } else {
        arr.push(copy);
      }
      return arr;
    }, [] as MusicBrainzRecordingRel[]) ?? [];

  const fallbackTrackName = getTrackName(playingNow);
  const fallbackArtistName = getArtistName(playingNow);

  const trackName =
    (recordingData?.recording_name ?? fallbackTrackName) || "No track to show";
  const artistName =
    (recordingData?.artist_credit_name ?? fallbackArtistName) ||
    "No artist to show";
  const releaseName = metadata?.release?.name ?? recordingData?.release_name;

  const duration =
    metadata?.recording?.length ??
    playingNow?.track_metadata?.additional_info?.duration_ms;

  const artist = metadata?.artist?.artists?.[0];

  const supportLinks = pick(artist?.rels, ...supportLinkTypes);
  const lyricsLink = pick(artist?.rels, "lyrics");

  const releaseMBID =
    userSubmittedReleaseMBID ??
    recordingData?.release_mbid ??
    metadata?.release?.mbid;

  let rightSideContent;
  if (!playingNow) {
    rightSideContent = (
      <div className="right-side">
        <div className="no-listen">
          <p>
            <hr />
            <span className="pause-icon">
              <FontAwesomeIcon icon={faPauseCircle} size="2x" />
            </span>
            <h3>What are you listening to?</h3>
            We have not received any recent <i>playing-now</i> events for your
            account.
            <br />
            As soon as a <i>playing-now</i> listen comes through, this page will
            be updated automatically.
            <br />
            <br />
            <small>
              In order to receive these events, you will need to{" "}
              <a href="/add-data/">send listens</a> to ListenBrainz.
              <br />
              We work hard to make this data available to you as soon as we
              receive it, but until your music service sends us a{" "}
              <a href="https://listenbrainz.readthedocs.io/en/production/dev/json/?highlight=playing%20now#submission-json">
                <i>playing-now</i> event
              </a>
              , we cannot display anything here.
            </small>
            <hr />
          </p>
        </div>
      </div>
    );
  } else {
    rightSideContent = (
      <div
        className="right-side panel-group"
        id="accordion"
        role="tablist"
        aria-multiselectable="false"
      >
        <div
          className={`panel panel-default ${
            expandedAccordion === 1 ? "expanded" : ""
          }`}
        >
          <div
            className="panel-heading"
            role="tab"
            tabIndex={0}
            id="headingOne"
            onKeyDown={() => setExpandedAccordion(1)}
            onClick={() => setExpandedAccordion(1)}
            aria-expanded={expandedAccordion === 1}
            aria-selected={expandedAccordion === 1}
            aria-controls="collapseOne"
          >
            <h4 className="panel-title">
              <div className="recordingheader">
                <div className="name strong">{trackName}</div>
                &nbsp;<small>Track</small>
                <div className="date">
                  {isNumber(duration) && millisecondsToStr(duration)}
                </div>
                <div className="caret" />
              </div>
            </h4>
          </div>
          <div
            id="collapseOne"
            className={`panel-collapse collapse ${
              expandedAccordion === 1 ? "in" : ""
            }`}
            role="tabpanel"
            aria-labelledby="headingOne"
          >
            <div className="panel-body">
              <TagsComponent
                key={recordingMBID}
                tags={filterAndSortTags(metadata?.tag?.recording)}
                entityType="recording"
                entityMBID={recordingMBID}
              />
              {/* <div className="ratings content-box" /> */}
              {Boolean(flattenedRecRels?.length) && (
                <div className="white content-box">
                  <table className="table credits-table">
                    <tbody>
                      <tr>
                        <td>
                          <span className="strong">Credits:</span>
                        </td>
                      </tr>
                      {flattenedRecRels.map((rel) => {
                        const { artist_name, artist_mbid, instrument } = rel;
                        return (
                          <tr key={artist_mbid}>
                            <td>
                              <a
                                href={`${musicBrainzURLRoot}artist/${artist_mbid}`}
                                target="_blank"
                                rel="noopener noreferrer"
                              >
                                {artist_name}
                              </a>
                            </td>
                            <td>{instrument}</td>
                          </tr>
                        );
                      })}
                    </tbody>
                  </table>
                </div>
              )}
              <div className="flex flex-wrap">
                <OpenInMusicBrainzButton
                  entityType="recording"
                  entityMBID={recordingMBID}
                />
              </div>
            </div>
          </div>
        </div>
        {Boolean(releaseName) && (
          <div
            className={`panel panel-default ${
              expandedAccordion === 2 ? "expanded" : ""
            }`}
          >
            <div
              className="panel-heading"
              role="tab"
              tabIndex={0}
              id="headingTwo"
              onKeyDown={() => setExpandedAccordion(2)}
              onClick={() => setExpandedAccordion(2)}
              aria-expanded={expandedAccordion === 2}
              aria-selected={expandedAccordion === 2}
              aria-controls="collapseTwo"
            >
              <h4 className="panel-title">
                <div className="releaseheader">
                  <div className="name strong">{releaseName}</div>
                  &nbsp;<small>Album</small>
                  <div className="date">{metadata?.release?.year}</div>
                  <div className="caret" />
                </div>
              </h4>
            </div>
            <div
              id="collapseTwo"
              className={`panel-collapse collapse ${
                expandedAccordion === 2 ? "in" : ""
              }`}
              role="tabpanel"
              aria-labelledby="headingTwo"
            >
              <div className="panel-body">
                <TagsComponent
                  key={releaseName}
                  tags={filterAndSortTags(metadata?.tag?.release_group)}
                  entityType="release-group"
                  entityMBID={metadata?.release?.release_group_mbid}
                />
                <OpenInMusicBrainzButton
                  entityType="release"
                  entityMBID={releaseMBID}
                />
              </div>
            </div>
          </div>
        )}
        <div
          className={`panel panel-default ${
            expandedAccordion === 3 ? "expanded" : ""
          }`}
        >
          <div
            className="panel-heading"
            role="tab"
            tabIndex={0}
            id="headingThree"
            onKeyDown={() => setExpandedAccordion(3)}
            onClick={() => setExpandedAccordion(3)}
            aria-expanded={expandedAccordion === 3}
            aria-selected={expandedAccordion === 3}
            aria-controls="collapseThree"
          >
            <h4 className="panel-title">
              <div className="artistheader">
                <div className="name strong">{artistName}</div>
                &nbsp;<small>Artist</small>
                <div className="date">{artist?.begin_year}</div>
                <div className="caret" />
              </div>
            </h4>
          </div>
          <div
            id="collapseThree"
            className={`panel-collapse collapse ${
              expandedAccordion === 3 ? "in" : ""
            }`}
            role="tabpanel"
            aria-labelledby="headingThree"
          >
            <div className="panel-body">
              <TagsComponent
                key={artistName}
                tags={filterAndSortTags(metadata?.tag?.artist)}
                entityType="artist"
                entityMBID={artistMBID}
              />
              {/* <div className="ratings content-box" /> */}
              {(artist?.begin_year || artist?.area) && (
                <div>
                  {artist?.type === "Group" ? "Band founded" : "Artist born"}
                  {artist?.begin_year && ` in ${artist.begin_year}`}
                  {artist?.area && ` in ${artist.area}`}
                </div>
              )}
              <div className="flex flex-wrap">
                {lyricsLink?.lyrics && (
                  <a
                    href={lyricsLink.lyrics}
                    className="btn btn-outline"
                    target="_blank"
                    rel="noopener noreferrer"
                  >
                    Lyrics
                  </a>
                )}
                <OpenInMusicBrainzButton
                  entityType="artist"
                  entityMBID={artistMBID}
                />
              </div>
            </div>
          </div>
        </div>
      </div>
    );
  }

  return (
    <div id="metadata-viewer">
      <div
        className="left-side"
        style={{
          backgroundColor: adjustedAlbumColor.toRgbString(),
          color: textColor.toString(),
        }}
      >
        <div className="track-info">
          <div className="track-details">
            <div
              title={trackName}
              className="track-name strong ellipsis-2-lines"
            >
              <a
                href={
                  recordingMBID
                    ? `${musicBrainzURLRoot}recording/${recordingMBID}`
                    : undefined
                }
                target="_blank"
                rel="noopener noreferrer"
              >
                {trackName}
              </a>
            </div>
            <span className="artist-name small ellipsis" title={artistName}>
              <a
                href={
                  artistMBID
                    ? `${musicBrainzURLRoot}artist/${artistMBID}`
                    : undefined
                }
                target="_blank"
                rel="noopener noreferrer"
              >
                {artistName}
              </a>
            </span>
          </div>
          <div className="love-hate">
            <button
              className="btn-transparent"
              onClick={() =>
                submitFeedbackCallback(currentListenFeedback === 1 ? 0 : 1)
              }
              type="button"
            >
              <FontAwesomeIcon
                icon={faHeart}
                title="Love"
                size="2x"
                className={`${currentListenFeedback === 1 ? " loved" : ""}`}
              />
            </button>
            <button
              className="btn-transparent"
              onClick={() =>
                submitFeedbackCallback(currentListenFeedback === -1 ? 0 : -1)
              }
              type="button"
            >
              <FontAwesomeIcon
                icon={faHeartCrack}
                title="Hate"
                size="2x"
                className={`${currentListenFeedback === -1 ? " hated" : ""}`}
              />
            </button>
          </div>
        </div>

        <div className="album-art">
          <img
            src={coverArtSrc}
            ref={albumArtRef}
            crossOrigin="anonymous"
            alt="Album art"
          />
        </div>
        <div className="bottom">
          <a href="https://listenbrainz.org/my/listens">
            <small>
              Powered by&nbsp;
              <img
                className="logo"
                src="/static/img/navbar_logo.svg"
                alt="ListenBrainz"
              />
            </small>
          </a>
          <div className="support-artist-btn dropup">
            <button
              className={`dropdown-toggle btn btn-primary${
                isPlainObject(artist?.rels) &&
                !Object.keys(artist?.rels as object).length
                  ? " disabled"
                  : ""
              }`}
              data-toggle="dropdown"
              type="button"
            >
              <b>Support the artist</b>
              <span className="caret" />
            </button>
            <ul className="dropdown-menu dropdown-menu-right" role="menu">
              {!isEmpty(supportLinks) ? (
                Object.entries(supportLinks).map(([key, value]) => {
                  return (
                    <li key={key}>
                      <a href={value} target="_blank" rel="noopener noreferrer">
                        {key}
                      </a>
                    </li>
                  );
                })
              ) : (
                <>
                  <li
                    className="dropdown-header"
                    style={{ textAlign: "center" }}
                  >
                    We couldn&apos;t find any links
                  </li>
                  <li>
                    <a
                      href={
                        artistMBID
                          ? `${musicBrainzURLRoot}artist/${artistMBID}`
                          : `${musicBrainzURLRoot}artist/create`
                      }
                      aria-label="Edit in MusicBrainz"
                      title="Edit in MusicBrainz"
                      target="_blank"
                      rel="noopener noreferrer"
                    >
                      <img
                        src="/static/img/meb-icons/MusicBrainz.svg"
                        width="18"
                        height="18"
                        alt="MusicBrainz"
                        style={{ verticalAlign: "bottom" }}
                      />{" "}
                      {artistMBID ? "Add links" : "Create"} in MusicBrainz
                    </a>
                  </li>
                </>
              )}
            </ul>
          </div>
        </div>
      </div>

      {rightSideContent}
    </div>
  );
}<|MERGE_RESOLUTION|>--- conflicted
+++ resolved
@@ -1,24 +1,18 @@
 import { faPauseCircle } from "@fortawesome/free-regular-svg-icons";
 import { faHeart, faHeartCrack } from "@fortawesome/free-solid-svg-icons";
 import { FontAwesomeIcon } from "@fortawesome/react-fontawesome";
-<<<<<<< HEAD
-import { first, get, isEmpty, isNumber, isPlainObject, pick } from "lodash";
 import * as React from "react";
 import * as tinycolor from "tinycolor2";
+import { first, isEmpty, isNumber, isPlainObject, pick } from "lodash";
 import { millisecondsToStr } from "../playlists/utils";
 import GlobalAppContext from "../utils/GlobalAppContext";
-=======
-import * as tinycolor from "tinycolor2";
-import { first, isEmpty, isNumber, isPlainObject, pick } from "lodash";
 import TagsComponent from "../tags/TagsComponent";
->>>>>>> f20424cf
 import {
   getArtistName,
   getAverageRGBOfImage,
   getRecordingMBID,
   getTrackName,
 } from "../utils/utils";
-import TagsComponent from "./TagsComponent";
 
 type MetadataViewerProps = {
   recordingData?: MetadataLookup;
