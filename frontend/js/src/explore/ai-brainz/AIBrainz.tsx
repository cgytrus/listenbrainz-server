--- conflicted
+++ resolved
@@ -217,12 +217,8 @@
   };
 
   return (
-<<<<<<< HEAD
-    <div id="AIBrainz">
+    <div id="AIBrainz" role="main">
       <AIBrainzHeader />
-=======
-    <div id="AIBrainz" role="main">
->>>>>>> 086fadd5
       <h3>AIBrainz playlist generator (beta)</h3>
       <br />
       <p style={{ fontWeight: "bold" }}>
