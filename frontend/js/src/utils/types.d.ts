/* eslint-disable camelcase */

declare module "react-responsive";
declare module "spotify-web-playback-sdk";
declare module "musickit-typescript";

declare module "time-ago";
declare module "debounce-async";
// declaration typescript file doesn't exist for react-datetime-picker/dist/entry.nostyle.js so had to declare a dummy declaration.
declare module "react-datetime-picker/dist/entry.nostyle";

// TODO: Remove "| null" when backend stops sending fields with null
interface AdditionalInfo {
  artist_mbids?: Array<string> | null;
  discnumber?: number | null;
  duration_ms?: number | null;
  duration?: number | null;
  isrc?: string | null;
  listening_from?: string | null; // Deprecated
  music_service?: string | null;
  recording_mbid?: string | null;
  recording_msid?: string | null;
  release_artist_name?: string | null;
  release_artist_names?: Array<string> | null;
  release_group_mbid?: string | null;
  release_mbid?: string | null;
  spotify_album_artist_ids?: Array<string> | null;
  spotify_album_id?: string | null;
  spotify_artist_ids?: Array<string> | null;
  spotify_id?: string | null;
  submission_client?: string | null;
  youtube_id?: string | null;
  origin_url?: string | null;
  tags?: Array<string> | null;
  track_mbid?: string | null;
  tracknumber?: number | null;
  work_mbids?: Array<string> | null;
}

declare type MBIDMappingArtist = {
  artist_mbid: string;
  artist_credit_name: string;
  join_phrase: string;
};

declare type MBIDMapping = {
  recording_name?: string;
  recording_mbid: string;
  release_mbid: string;
  artist_mbids: Array<string>;
  artists?: Array<MBIDMappingArtist>;
  caa_id?: number;
  caa_release_mbid?: string;
  release_group_mbid?: string;
  release_group_name?: string;
};

declare type BaseListenFormat = {
  listened_at: number;
  user_name?: string | null;
  track_metadata: TrackMetadata;
};

declare type Listen = BaseListenFormat & {
  listened_at_iso?: string | null;
  playing_now?: boolean | null;
};

declare type Recommendation = Listen & {
  latest_listened_at?: string;
};

declare type ListenBrainzUser = {
  id?: number;
  name: string;
  auth_token?: string;
};

declare type ImportService = "lastfm" | "librefm";

declare type ListenType = "single" | "playing_now" | "import";

declare type SubmitListensPayload = {
  listen_type: "single" | "playing_now" | "import";
  payload: Array<Listen>;
};

declare type SpotifyUser = {
  access_token?: string;
  permission?: Array<SpotifyPermission>;
};

declare type AppleMusicUser = {
  developer_token?: string;
  music_user_token?: string;
};

declare type YoutubeUser = {
  api_key?: string;
};

declare type SoundCloudUser = {
  access_token?: string;
};

declare type MetaBrainzProjectUser = {
  access_token?: string;
};

declare type SpotifyPermission =
  | "user-read-currently-playing"
  | "user-read-recently-played"
  | "streaming"
  | "user-read-birthdate"
  | "user-read-email"
  | "user-read-private"
  | "playlist-modify-public"
  | "playlist-modify-private";

declare type SpotifyImage = {
  height: number | null;
  url: string;
  width: number | null;
};

declare type SpotifyArtist = {
  uri: string;
  name: string;
};

declare type SpotifyTrack = {
  album: {
    uri: string;
    name: string;
    images: Array<SpotifyImage>;
  };
  artists: Array<SpotifyArtist>;
  id: string | null;
  is_playable: boolean;
  media_type: "audio" | "video";
  name: string;
  type: "track" | "episode" | "ad";
  uri: string;
};

declare type SpotifyPlayerTrackWindow = {
  device_id: string;
};

declare type SpotifyPlayerSDKState = {
  paused: boolean;
  loading: boolean;
  position: number;
  duration: number;
  track_window: {
    current_track: SpotifyTrack | null;
    previous_tracks: SpotifyTrack[];
  };
};

declare type SpotifyAPIError = {
  error: {
    status: number;
    message: string;
  };
};

declare type SpotifyPlaylistTrackObject = {
  added_at: string; // ISO 8601 datetime string	The date and time the track or episode was added.
  // Note: that some very old playlists may return null in this field.
  added_by: SpotifyUserObject; // The Spotify user who added the track or episode.
  // Note: that some very old playlists may return null in this field.
  is_local: boolean; //	Whether this track or episode is a local file or not.
  track: SpotifyTrack; //	Information about the track or episode.
};

declare type SpotifyUserObject = {
  display_name: string; //	The name displayed on the user’s profile. null if not available.
  external_urls: Array<{ [key: string]: string }>; // external URL object	Known public external URLs for this user.
  followers: { href: string | null; total: number }; // followers object	Information about the followers of this user.
  href: string; //	A link to the Web API endpoint for this user.
  id: string; //	The Spotify user ID for this user.
  images: SpotifyImage[]; // of image objects	The user’s profile image.
  type: string; //	The object type: “user”
  uri: string; // The Spotify URI for this user.
};

declare type SpotifyPlaylistObject = {
  collaborative: boolean; //	true if the owner allows other users to modify the playlist.
  description: string | null; // The playlist description. Only returned for modified, verified playlists, otherwise null.
  external_urls: Array<{ [key: string]: string }>; // external URL object Known external URLs for this playlist.
  followers: { href: string | null; total: number }; // followers object Information about the followers of the playlist.
  href: string; // A link to the Web API endpoint providing full details of the playlist.
  id: string; // The Spotify ID for the playlist.
  images: SpotifyImage[]; // array of image objects Images for the playlist. The array may be empty or contain up to three images. The images are returned by size in descending order. See Working with Playlists. Note: If returned, the source URL for the image ( url ) is temporary and will expire in less than a day.
  name: string; // The name of the playlist.
  owner: SpotifyUserObject; // public user object The user who owns the playlist
  public: boolean | null; // The playlist’s public/private status: true the playlist is public, false the playlist is private, null the playlist status is not relevant. For more about public/private status, see Working with Playlists.
  snapshot_id: string; // The version identifier for the current playlist. Can be supplied in other requests to target a specific playlist version: see Remove tracks from a playlist
  tracks: SpotifyPlaylistTrackObject[]; // array of playlist track objects inside a paging object Information about the tracks of the playlist.
  type: string; // The object type: “playlist”
  uri: string; // The Spotify URI for the playlist.
};

declare type SpotifyPagingObject<T> = {
  href: string; //	A link to the Web API endpoint returning the full result of the request.
  items: T[]; //	The requested data.
  limit: number; //	The maximum number of items in the response (as set in the query or by default).
  next: string; //	URL to the next page of items. ( null if none)
  offset: number; //	The offset of the items returned (as set in the query or by default).
  previous: string; //	URL to the previous page of items. ( null if none)
  total: number; //	The maximum number of
};

// the spotify-web-playback-sdk types are a bit messy
// Adding an any here for now.
// TODO: remove this any eventually
declare type SpotifyPlayerType = any | Spotify.SpotifyPlayer;

<<<<<<< HEAD
declare type AppleMusicPlayerType = MusicKit.MusicKitInstance;
=======
declare type SoundCloudTrack = {
  id: number;
  permalink_url: string;
  artwork_url: string;
  title: string;
  uri: string;
  duration: number;
  user: {
    id: string;
    username: string;
  }
};
>>>>>>> 3c5cfa59

// Expect either a string or an Error or an html Response object
declare type BrainzPlayerError =
  | string
  | { message?: string; status?: number; statusText?: string };

declare type LastFmScrobblePage = {
  recenttracks: {
    track: any;
  };
};

declare type UserArtistsResponse = {
  payload: {
    artists: Array<{
      artist_mbid: string | null;
      artist_name: string;
      listen_count: number;
    }>;
    count: number;
    last_updated: number;
    offset: number;
    range: UserStatsAPIRange;
    total_artist_count: number;
    user_id: string;
    from_ts: number;
    to_ts: number;
  };
};

declare type UserReleasesResponse = {
  payload: {
    releases: Array<{
      artist_mbids?: Array<string>;
      artist_name: string;
      release_mbid?: string;
      release_name: string;
      listen_count: number;
      caa_id?: number;
      caa_release_mbid?: string;
    }>;
    count: number;
    last_updated: number;
    offset: number;
    range: UserStatsAPIRange;
    total_release_count: number;
    user_id: string;
    from_ts: number;
    to_ts: number;
  };
};

declare type UserRecordingsResponse = {
  payload: {
    recordings: Array<{
      artist_mbids?: Array<string>;
      artist_name: string;
      release_mbid?: string;
      release_name?: string;
      track_name: string;
      recording_mbid?: string;
      recording_msid?: string;
      caa_id?: number;
      caa_release_mbid?: string;
      listen_count: number;
    }>;
    count: number;
    last_updated: number;
    offset: number;
    range: UserStatsAPIRange;
    total_recording_count: number;
    user_id: string;
    from_ts: number;
    to_ts: number;
  };
};

declare type UserReleaseGroupsResponse = {
  payload: {
    release_groups: Array<{
      artist_mbids?: Array<string>;
      artist_name: string;
      release_group_mbid?: string;
      release_group_name: string;
      listen_count: number;
      caa_id?: number;
      caa_release_mbid?: string;
    }>;
    count: number;
    last_updated: number;
    offset: number;
    range: UserStatsAPIRange;
    total_release_group_count: number;
    user_id: string;
    from_ts: number;
    to_ts: number;
  };
};

declare type UserEntityResponse =
  | UserArtistsResponse
  | UserReleasesResponse
  | UserRecordingsResponse
  | UserReleaseGroupsResponse;

declare type UserStatsAPIRange =
  | "all_time"
  | "year"
  | "month"
  | "week"
  | "this_year"
  | "this_month"
  | "this_week";

declare type UserEntityDatum = {
  id: string;
  entity: string;
  entityType: Entity;
  entityMBID?: string;
  artist?: string;
  artistMBID?: Array<string>;
  release?: string;
  releaseMBID?: string;
  releaseGroup?: string;
  releaseGroupMBID?: string;
  idx: number;
  count: number;
  caaID?: number;
  caaReleaseMBID?: string;
};

declare type UserEntityData = Array<UserEntityDatum>;

declare type Entity = "artist" | "release" | "recording" | "release-group";

declare type UserListeningActivityResponse = {
  payload: {
    from_ts: number;
    to_ts: number;
    last_updated: number;
    user_id: string;
    range: UserStatsAPIRange;
    listening_activity: Array<{
      from_ts: number;
      to_ts: number;
      time_range: string;
      listen_count: number;
    }>;
  };
};

declare type UserListeningActivityDatum = {
  id: string;
  lastRangeCount?: number;
  thisRangeCount?: number;
  lastRangeTs?: number;
  thisRangeTs?: number;
};

declare type UserListeningActivityData = Array<UserListeningActivityDatum>;

declare type UserDailyActivityDatum = {
  id: string;
  data: Array<{
    x: string | number;
    y: number;
  }>;
};

declare type UserDailyActivityData = Array<UserDailyActivityDatum>;

declare type UserDailyActivityResponse = {
  payload: {
    from_ts: number;
    to_ts: number;
    last_updated: number;
    user_id: string;
    range: UserStatsAPIRange;
    daily_activity: {
      [day: string]: Array<{
        hour: number;
        listen_count: number;
      }>;
    };
  };
};

declare type UserArtistMapArtist = {
  artist_name: string;
  artist_mbid: string;
  listen_count: number;
};

declare type UserArtistMapResponse = {
  payload: {
    from_ts: number;
    to_ts: number;
    last_updated: number;
    user_id: string;
    range: UserStatsAPIRange;
    artist_map: Array<{
      country: string;
      artist_count: number;
      listen_count: number;
      artists: Array<UserArtistMapArtist>;
    }>;
  };
};

declare type UserArtistMapDatum = {
  id: string;
  value: number;
  artists?: Array<UserArtistMapArtist>;
};

declare type UserArtistMapData = Array<UserArtistMapDatum>;

declare type ListenFeedBack = 1 | 0 | -1;

declare type RecommendationFeedBack = "love" | "like" | "hate" | "dislike";

declare type FeedbackResponse = {
  created: number;
  recording_msid: string;
  recording_mbid?: string | null;
  score: ListenFeedBack;
  user_id: string;
};
declare type TrackMetadata = {
  artist_name: string;
  track_name: string;
  release_name?: string;
  recording_mbid?: string;
  recording_msid?: string;
  release_mbid?: string;
  additional_info?: AdditionalInfo;
  mbid_mapping?: MBIDMapping;
};

declare type FeedbackResponseWithTrackMetadata = FeedbackResponse & {
  track_metadata: TrackMetadata;
};

declare type RecommendationFeedbackResponse = {
  recording_mbid: string;
  rating: RecommendationFeedBack;
};

declare type RecordingFeedbackMap = {
  [recording_id: string]: ListenFeedBack;
};

declare type ACRMSearchResult = {
  artist_credit_id: number;
  artist_credit_name: string;
  recording_mbid: string;
  recording_name: string;
  release_mbid: string;
  release_name: string;
};

// XSPF/JSPF format: https://www.xspf.org/jspf/
declare type JSPFObject = {
  playlist: JSPFPlaylist;
};

declare type JSPFPlaylistMetadata = {
  external_urls?: { [key: string]: any };
  algorithm_metadata: {
    source_patch: string;
  };
  expires_at?: string; // ISO date string
};

declare type JSPFPlaylistExtension = {
  collaborators?: string[];
  public: boolean;
  created_for?: string;
  copied_from?: string; // Full ListenBrainz playlist URI
  last_modified_at?: string; // ISO date string
  additional_metadata?: JSPFPlaylistMetadata;
};

declare type JSPFTrackExtension = {
  added_by: string;
  artist_identifiers: string[]; // Full MusicBrainz artist URIs
  added_at: string; // ISO date string
  release_identifier?: string; // Full MusicBrainz release URI

  additional_metadata?: { [key: string]: any };
};

declare type JSPFPlaylist = {
  title: string;
  creator: string;
  annotation?: string;
  info?: string;
  location?: string;
  identifier: string;
  image?: string;
  date: string; // ISO date string
  license?: string;
  attribution?: Array<{ location: string } | { identifier: string }>;
  link?: Array<{ [name: string]: string }>;
  meta?: Array<{ [name: string]: string }>;
  track: Array<JSPFTrack>;
  extension?: {
    [name: string]: any;
    "https://musicbrainz.org/doc/jspf#playlist"?: JSPFPlaylistExtension;
  };
};

declare type JSPFTrack = {
  id?: string; // React-sortable library expects an id attribute, this is not part of JSPF specification
  location?: string[];
  identifier: string;
  title: string;
  creator: string;
  annotation?: string;
  info?: string;
  image?: string;
  album?: string;
  trackNum?: number;
  duration?: number;
  link?: Array<{ [name: string]: string }>;
  meta?: Array<{ [name: string]: string }>;
  extension?: {
    [name: string]: any;
    "https://musicbrainz.org/doc/jspf#track"?: JSPFTrackExtension;
  };
};

declare type RecommendationFeedbackMap = {
  [recordingMbid: string]: RecommendationFeedBack | null;
};

declare type PinnedRecording = {
  blurb_content?: string | null;
  created: number;
  pinned_until: number;
  row_id: number;
  recording_mbid: string | null;
  recording_msid?: string;
  track_metadata: TrackMetadata;
};

/** For recommending a track from the front-end */
declare type UserTrackRecommendationMetadata = {
  recording_mbid?: string;
  recording_msid?: string;
};

/** For recommending a track personally from the front-end */
declare type UserTrackPersonalRecommendationMetadata = UserTrackRecommendationMetadata & {
  blurb_content: string;
  users: Array<string>;
  track_metadata?: TrackMetadata;
};

declare type PinEventMetadata = Listen & {
  blurb_content?: string;
};

/** ***********************************
 ********  USER FEED TIMELINE  ********
 ************************************* */

type EventTypeT =
  | "recording_recommendation"
  | "recording_pin"
  | "listen"
  | "like"
  | "follow"
  | "stop_follow"
  | "block_follow"
  | "notification"
  | "personal_recording_recommendation"
  | "critiquebrainz_review";

type UserRelationshipEventMetadata = {
  user_name_0: string;
  user_name_1: string;
  relationship_type: "follow";
  created: number;
};

type NotificationEventMetadata = {
  message: string;
};

type EventMetadata =
  | Listen
  | UserRelationshipEventMetadata
  | PinEventMetadata
  | NotificationEventMetadata
  | UserTrackPersonalRecommendationMetadata
  | CritiqueBrainzReview;

type TimelineEvent = {
  event_type: EventTypeT;
  id?: number;
  user_name: string;
  created: number;
  metadata: EventMetadata;
  hidden: boolean;
};

type SimilarUser = {
  name: string;
  similarityScore: number;
};

type ReviewableEntityType = "recording" | "artist" | "release_group";

type ReviewableEntity = {
  type: ReviewableEntityType;
  name?: string | null;
  mbid: string;
};

type CritiqueBrainzReview = {
  entity_id: string;
  entity_name: string;
  entity_type: ReviewableEntityType;
  review_mbid?: string;
  text: string;
  languageCode?: string;
  rating?: number;
  user_name?: string;
};

type CoverArtArchiveEntry = {
  types: string[]; // Array of types i.e ["Front", "Back"]
  front: boolean;
  back: boolean;
  edit: number;
  image: string; // "http://coverartarchive.org/release/76df3287-6cda-33eb-8e9a-044b5e15ffdd/829521842.jpg",
  comment: "";
  approved: true;
  id: string;
  thumbnails: {
    250: string; // Full URL to 250px version "http://coverartarchive.org/release/76df3287-6cda-33eb-8e9a-044b5e15ffdd/829521842-250.jpg",
    500: string;
    1200: string;
    small: string;
    large: string;
  };
};

type CoverArtArchiveResponse = {
  images: CoverArtArchiveEntry[];
  release: string; // Full MB URL i.e "http://musicbrainz.org/release/76df3287-6cda-33eb-8e9a-044b5e15ffdd"
};

type ColorReleaseItem = {
  artist_name: string;
  color: number[];
  dist: number;
  caa_id: number;
  release_name: string;
  release_mbid: string;
  recordings?: BaseListenFormat[];
};

type ColorReleasesResponse = {
  payload: {
    releases: Array<ColorReleaseItem>;
  };
};

type MissingMBData = {
  artist_name: string;
  listened_at: string;
  recording_name: string;
  release_name?: string;
  recording_msid: string;
};

type FreshReleaseItem = {
  artist_credit_name: string;
  artist_mbids: Array<string>;
  caa_id: number | null;
  caa_release_mbid: string | null;
  confidence?: number;
  release_date: string;
  release_group_mbid: string;
  release_group_primary_type?: string;
  release_group_secondary_type?: string;
  release_mbid: string;
  release_name: string;
};

type UserFreshReleasesResponse = {
  payload: {
    releases: Array<FreshReleaseItem>;
    user_id: string;
  };
};

declare type SearchUser = {
  user_name: string;
};

declare type UserPreferences = {
  saveData?: boolean;
};

declare type FeedbackForUserForRecordingsRequestBody = {
  recording_mbids: string[];
  recording_msids?: string[];
};<|MERGE_RESOLUTION|>--- conflicted
+++ resolved
@@ -217,9 +217,6 @@
 // TODO: remove this any eventually
 declare type SpotifyPlayerType = any | Spotify.SpotifyPlayer;
 
-<<<<<<< HEAD
-declare type AppleMusicPlayerType = MusicKit.MusicKitInstance;
-=======
 declare type SoundCloudTrack = {
   id: number;
   permalink_url: string;
@@ -230,9 +227,10 @@
   user: {
     id: string;
     username: string;
-  }
-};
->>>>>>> 3c5cfa59
+  };
+};
+
+declare type AppleMusicPlayerType = MusicKit.MusicKitInstance;
 
 // Expect either a string or an Error or an html Response object
 declare type BrainzPlayerError =
