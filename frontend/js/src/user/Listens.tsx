/* eslint-disable jsx-a11y/anchor-is-valid,camelcase */

import * as Sentry from "@sentry/react";
import * as _ from "lodash";
import * as React from "react";
import { createRoot } from "react-dom/client";

import NiceModal from "@ebay/nice-modal-react";
import { IconProp } from "@fortawesome/fontawesome-svg-core";
import { faCalendar } from "@fortawesome/free-regular-svg-icons";
<<<<<<< HEAD
import { faCompactDisc, faTrashAlt } from "@fortawesome/free-solid-svg-icons";
import { FontAwesomeIcon } from "@fortawesome/react-fontawesome";
import { Integrations } from "@sentry/tracing";
import { get, isEqual } from "lodash";
import DateTimePicker from "react-datetime-picker/dist/entry.nostyle";
import { Socket, io } from "socket.io-client";
=======
import { io, Socket } from "socket.io-client";
import { get, isEqual } from "lodash";
import { Integrations } from "@sentry/tracing";
import {
  faCompactDisc,
  faPlusCircle,
  faTrashAlt,
} from "@fortawesome/free-solid-svg-icons";
import NiceModal from "@ebay/nice-modal-react";
import GlobalAppContext from "../utils/GlobalAppContext";
>>>>>>> 16265487
import {
  WithAlertNotificationsInjectedProps,
  withAlertNotifications,
} from "../notifications/AlertNotificationsHOC";
import GlobalAppContext from "../utils/GlobalAppContext";

import AddListenModal from "../add-listen/AddListenModal";
import BrainzPlayer from "../brainzplayer/BrainzPlayer";
import Loader from "../components/Loader";
import UserSocialNetwork from "../follow/UserSocialNetwork";
import ListenCard from "../listens/ListenCard";
import ListenControl from "../listens/ListenControl";
import ListenCountCard from "../listens/ListenCountCard";
import PinnedRecordingCard from "../pins/PinnedRecordingCard";
import APIServiceClass from "../utils/APIService";
import ErrorBoundary from "../utils/ErrorBoundary";
import {
  formatWSMessageToListen,
  getListenablePin,
  getPageProps,
  getRecordingMBID,
  getRecordingMSID,
  getTrackName,
} from "../utils/utils";
<<<<<<< HEAD
=======
import ListenControl from "../listens/ListenControl";
import UserSocialNetwork from "../follow/UserSocialNetwork";
import ListenCountCard from "../listens/ListenCountCard";
import FollowButton from "../follow/FollowButton";
>>>>>>> 16265487

export type ListensProps = {
  latestListenTs: number;
  listens?: Array<Listen>;
  oldestListenTs: number;
  user: ListenBrainzUser;
  userPinnedRecording?: PinnedRecording;
} & WithAlertNotificationsInjectedProps;

export interface ListensState {
  lastFetchedDirection?: "older" | "newer";
  listens: Array<Listen>;
  listenCount?: number;
  loading: boolean;
  nextListenTs?: number;
  previousListenTs?: number;
  recordingMsidFeedbackMap: RecordingFeedbackMap;
  recordingMbidFeedbackMap: RecordingFeedbackMap;
  dateTimePickerValue: Date;
  /* This is used to mark a listen as deleted
  which give the UI some time to animate it out of the page
  before being removed from the state */
  deletedListen: Listen | null;
  userPinnedRecording?: PinnedRecording;
  playingNowListen?: Listen;
  followingList: Array<string>;
}

export default class Listens extends React.Component<
  ListensProps,
  ListensState
> {
  static contextType = GlobalAppContext;
  declare context: React.ContextType<typeof GlobalAppContext>;

  private APIService!: APIServiceClass;
  private listensTable = React.createRef<HTMLTableElement>();

  private socket!: Socket;

  private expectedListensPerPage = 25;

  constructor(props: ListensProps) {
    super(props);
    const nextListenTs = props.listens?.[props.listens.length - 1]?.listened_at;
    const playingNowListen = props.listens
      ? _.remove(props.listens, (listen) => listen.playing_now)?.[0]
      : undefined;
    this.state = {
      listens: props.listens || [],
      lastFetchedDirection: "older",
      loading: false,
      nextListenTs,
      previousListenTs: props.listens?.[0]?.listened_at,
      recordingMsidFeedbackMap: {},
      recordingMbidFeedbackMap: {},
      dateTimePickerValue: nextListenTs
        ? new Date(nextListenTs * 1000)
        : new Date(Date.now()),
      deletedListen: null,
      userPinnedRecording: props.userPinnedRecording,
      playingNowListen,
      followingList: [],
    };

    this.listensTable = React.createRef();
  }

  componentDidMount() {
    const { newAlert } = this.props;
    // Get API instance from React context provided for in top-level component
    const { APIService } = this.context;
    const { playingNowListen } = this.state;
    this.APIService = APIService;

    this.connectWebsockets();
    // Listen to browser previous/next events and load page accordingly
    window.addEventListener("popstate", this.handleURLChange);
    document.addEventListener("keydown", this.handleKeyDown);

    const { user } = this.props;
    // Get the user listen count
    if (user?.name) {
      this.APIService.getUserListenCount(user.name)
        .then((listenCount) => {
          this.setState({ listenCount });
        })
        .catch((error) => {
          newAlert(
            "danger",
            "Sorry, we couldn't load your listens count…",
            error?.toString()
          );
        });
    }
    if (playingNowListen) {
      this.receiveNewPlayingNow(playingNowListen);
    }
    this.getFollowing();
    this.loadFeedback();
  }

  componentWillUnmount() {
    window.removeEventListener("popstate", this.handleURLChange);
    document.removeEventListener("keydown", this.handleKeyDown);
  }

  handleURLChange = async (): Promise<void> => {
    const url = new URL(window.location.href);
    let maxTs;
    let minTs;
    if (url.searchParams.get("max_ts")) {
      maxTs = Number(url.searchParams.get("max_ts"));
    }
    if (url.searchParams.get("min_ts")) {
      minTs = Number(url.searchParams.get("min_ts"));
    }

    this.setState({ loading: true });
    const { user } = this.props;
    const newListens = await this.APIService.getListensForUser(
      user.name,
      minTs,
      maxTs
    );
    if (!newListens.length) {
      // No more listens to fetch
      if (minTs !== undefined) {
        this.setState({
          previousListenTs: undefined,
        });
      } else {
        this.setState({
          nextListenTs: undefined,
        });
      }
      return;
    }
    this.setState(
      {
        listens: newListens,
        lastFetchedDirection: !_.isUndefined(minTs) ? "newer" : "older",
      },
      this.afterListensFetch
    );
  };

  connectWebsockets = (): void => {
    this.createWebsocketsConnection();
    this.addWebsocketsHandlers();
  };

  createWebsocketsConnection = (): void => {
    // if modifying the uri or path, lookup socket.io namespace vs paths.
    // tl;dr io("https://listenbrainz.org/socket.io/") and
    // io("https://listenbrainz.org", { path: "/socket.io" }); are not equivalent
    this.socket = io(`${window.location.origin}`, { path: "/socket.io/" });
  };

  addWebsocketsHandlers = (): void => {
    this.socket.on("connect", () => {
      const { user } = this.props;
      this.socket.emit("json", { user: user.name });
    });
    this.socket.on("listen", (data: string) => {
      this.receiveNewListen(data);
    });
    this.socket.on("playing_now", (data: string) => {
      const playingNow = JSON.parse(data) as Listen;
      this.receiveNewPlayingNow(playingNow);
    });
  };

  receiveNewListen = (newListen: string): void => {
    let json;
    try {
      json = JSON.parse(newListen);
    } catch (error) {
      const { newAlert } = this.props;
      newAlert(
        "danger",
        "Coudn't parse the new listen as JSON: ",
        error.toString()
      );
      return;
    }
    const listen = formatWSMessageToListen(json);

    if (listen) {
      this.setState((prevState) => {
        const { listens } = prevState;
        // Crop listens array to 100 max
        while (listens.length >= 100) {
          listens.pop();
        }
        listens.unshift(listen);
        return { listens };
      });
    }
  };

  receiveNewPlayingNow = async (newPlayingNow: Listen): Promise<void> => {
    const playingNow = newPlayingNow;
    const { APIService } = this.context;
    try {
      const response = await APIService.lookupRecordingMetadata(
        playingNow.track_metadata.track_name,
        playingNow.track_metadata.artist_name,
        true
      );
      if (response) {
        const {
          metadata,
          recording_mbid,
          release_mbid,
          artist_mbids,
        } = response;
        playingNow.track_metadata.mbid_mapping = {
          recording_mbid,
          release_mbid,
          artist_mbids,
          caa_id: metadata?.release?.caa_id,
          caa_release_mbid: metadata?.release?.caa_release_mbid,
          artists: metadata?.artist?.artists?.map((artist, index)=>{
            return {
              artist_credit_name: artist.name,
              join_phrase: artist.join_phrase,
              artist_mbid: artist_mbids[index]
            }
          })
        };
      }

      await this.loadFeedbackForNowPlaying(playingNow);
    } catch (error) {
      const { newAlert } = this.props;
      if (newAlert) {
        newAlert(
          "danger",
          "We could not load data for the now playing listen",
          typeof error === "object" ? error.message : error.toString()
        );
      }
    }
    this.setState({
      playingNowListen: playingNow,
    });
  };

  handleClickOlder = async (event?: React.MouseEvent) => {
    if (event) {
      event.preventDefault();
    }
    const { oldestListenTs, user } = this.props;
    const { nextListenTs } = this.state;
    // No more listens to fetch
    if (!nextListenTs || nextListenTs <= oldestListenTs) {
      return;
    }
    this.setState({ loading: true });
    const newListens = await this.APIService.getListensForUser(
      user.name,
      undefined,
      nextListenTs
    );
    if (!newListens.length) {
      // No more listens to fetch
      this.setState({
        loading: false,
        nextListenTs: undefined,
      });
      return;
    }
    this.setState(
      {
        listens: newListens,
        lastFetchedDirection: "older",
      },
      this.afterListensFetch
    );
    window.history.pushState(null, "", `?max_ts=${nextListenTs}`);
  };

  handleClickNewer = async (event?: React.MouseEvent) => {
    if (event) {
      event.preventDefault();
    }
    const { latestListenTs, user } = this.props;
    const { previousListenTs } = this.state;
    // No more listens to fetch
    if (!previousListenTs || previousListenTs >= latestListenTs) {
      return;
    }
    this.setState({ loading: true });
    const newListens = await this.APIService.getListensForUser(
      user.name,
      previousListenTs,
      undefined
    );
    if (!newListens.length) {
      // No more listens to fetch
      this.setState({
        loading: false,
        previousListenTs: undefined,
      });
      return;
    }
    this.setState(
      {
        listens: newListens,
        lastFetchedDirection: "newer",
      },
      this.afterListensFetch
    );
    window.history.pushState(null, "", `?min_ts=${previousListenTs}`);
  };

  handleClickNewest = async (event?: React.MouseEvent) => {
    if (event) {
      event.preventDefault();
    }
    const { user, latestListenTs } = this.props;
    const { listens } = this.state;
    if (listens?.[0]?.listened_at >= latestListenTs) {
      return;
    }
    this.setState({ loading: true });
    const newListens = await this.APIService.getListensForUser(user.name);
    this.setState(
      {
        listens: newListens,
        lastFetchedDirection: "newer",
      },
      this.afterListensFetch
    );
    window.history.pushState(null, "", "");
  };

  handleClickOldest = async (event?: React.MouseEvent) => {
    if (event) {
      event.preventDefault();
    }
    const { user, oldestListenTs } = this.props;
    const { listens } = this.state;
    // No more listens to fetch
    if (listens?.[listens.length - 1]?.listened_at <= oldestListenTs) {
      return;
    }
    this.setState({ loading: true });
    const newListens = await this.APIService.getListensForUser(
      user.name,
      oldestListenTs - 1
    );
    this.setState(
      {
        listens: newListens,
        lastFetchedDirection: "older",
      },
      this.afterListensFetch
    );
    window.history.pushState(null, "", `?min_ts=${oldestListenTs - 1}`);
  };

  handleKeyDown = (event: KeyboardEvent) => {
    const elementName = document.activeElement?.localName;
    if (elementName && ["input", "textarea"].includes(elementName)) {
      // Don't allow keyboard navigation if an input or textarea is currently in focus
      return;
    }
    switch (event.key) {
      case "ArrowLeft":
        this.handleClickNewer();
        break;
      case "ArrowRight":
        this.handleClickOlder();
        break;
      default:
        break;
    }
  };

  getFeedback = async () => {
    const { newAlert } = this.props;
    const { APIService, currentUser } = this.context;
    const { listens } = this.state;
    const recording_msids: string[] = [];
    const recording_mbids: string[] = [];

    if (listens && listens.length && currentUser?.name) {
      listens.forEach((listen) => {
        const recordingMsid = getRecordingMSID(listen);
        if (recordingMsid) {
          recording_msids.push(recordingMsid);
        }
        const recordingMBID = getRecordingMBID(listen);
        if (recordingMBID) {
          recording_mbids.push(recordingMBID);
        }
      });

      try {
        const data = await APIService.getFeedbackForUserForRecordings(
          currentUser.name,
          recording_mbids,
          recording_msids
        );
        return data.feedback;
      } catch (error) {
        if (newAlert) {
          newAlert(
            "danger",
            "We could not load love/hate feedback",
            typeof error === "object" ? error.message : error
          );
        }
      }
    }
    return [];
  };

  loadFeedbackForNowPlaying = async (listen: Listen): Promise<void> => {
    const { newAlert } = this.props;
    const { APIService, currentUser } = this.context;
    const recordingMBID = getRecordingMBID(listen);
    if (!currentUser?.name || !recordingMBID) {
      return;
    }
    try {
      const data = await APIService.getFeedbackForUserForRecordings(
        currentUser.name,
        [recordingMBID],
        []
      );
      if (data.feedback.length) {
        const { recordingMbidFeedbackMap } = this.state;
        const newMbidFeedbackMap = { ...recordingMbidFeedbackMap };
        const item = data.feedback[0];
        newMbidFeedbackMap[item.recording_mbid] = item.score;
        this.setState({ recordingMbidFeedbackMap: newMbidFeedbackMap });
      }
    } catch (error) {
      if (newAlert) {
        newAlert(
          "danger",
          "We could not load love/hate feedback",
          typeof error === "object" ? error.message : error
        );
      }
    }
  };

  loadFeedback = async () => {
    const feedback = await this.getFeedback();
    if (!feedback) {
      return;
    }
    const recordingMsidFeedbackMap: RecordingFeedbackMap = {};
    const recordingMbidFeedbackMap: RecordingFeedbackMap = {};
    feedback.forEach((fb: FeedbackResponse) => {
      if (fb.recording_msid) {
        recordingMsidFeedbackMap[fb.recording_msid] = fb.score;
      }
      if (fb.recording_mbid) {
        recordingMbidFeedbackMap[fb.recording_mbid] = fb.score;
      }
    });
    this.setState({ recordingMsidFeedbackMap, recordingMbidFeedbackMap });
  };

  updateFeedback = (
    recordingMbid: string,
    score: ListenFeedBack | RecommendationFeedBack,
    recordingMsid?: string
  ) => {
    const { recordingMsidFeedbackMap, recordingMbidFeedbackMap } = this.state;

    const newMsidFeedbackMap = { ...recordingMsidFeedbackMap };
    const newMbidFeedbackMap = { ...recordingMbidFeedbackMap };

    if (recordingMsid) {
      newMsidFeedbackMap[recordingMsid] = score as ListenFeedBack;
    }
    if (recordingMbid) {
      newMbidFeedbackMap[recordingMbid] = score as ListenFeedBack;
    }
    this.setState({
      recordingMsidFeedbackMap: newMsidFeedbackMap,
      recordingMbidFeedbackMap: newMbidFeedbackMap,
    });
  };

  getFeedbackForListen = (listen: BaseListenFormat): ListenFeedBack => {
    const { recordingMsidFeedbackMap, recordingMbidFeedbackMap } = this.state;

    // first check whether the mbid has any feedback available
    // if yes and the feedback is not zero, return it. if the
    // feedback is zero or not the mbid is absent from the map,
    // look for the feedback using the msid.

    const recordingMbid = getRecordingMBID(listen);
    const mbidFeedback = recordingMbid
      ? _.get(recordingMbidFeedbackMap, recordingMbid, 0)
      : 0;

    if (mbidFeedback) {
      return mbidFeedback;
    }

    const recordingMsid = getRecordingMSID(listen);

    return recordingMsid
      ? _.get(recordingMsidFeedbackMap, recordingMsid, 0)
      : 0;
  };

  deleteListen = async (listen: Listen) => {
    const { newAlert } = this.props;
    const { APIService, currentUser } = this.context;
    const isCurrentUser =
      Boolean(listen.user_name) && listen.user_name === currentUser?.name;
    if (isCurrentUser && currentUser?.auth_token) {
      const listenedAt = get(listen, "listened_at");
      const recordingMsid = getRecordingMSID(listen);

      try {
        const status = await APIService.deleteListen(
          currentUser.auth_token,
          recordingMsid,
          listenedAt
        );
        if (status === 200) {
          this.setState({ deletedListen: listen });
          newAlert(
            "info",
            "Success",
            "This listen has not been deleted yet, but is scheduled for deletion," +
              " which usually happens shortly after the hour."
          );
          // wait for the delete animation to finish
          setTimeout(() => {
            this.removeListenFromListenList(listen);
          }, 1000);
        }
      } catch (error) {
        newAlert(
          "danger",
          "Error while deleting listen",
          typeof error === "object" ? error.message : error.toString()
        );
      }
    }
  };

  getFollowing = async () => {
    const { APIService, currentUser } = this.context;
    const { getFollowingForUser } = APIService;
    if (!currentUser?.name) {
      return;
    }
    try {
      const response = await getFollowingForUser(currentUser.name);
      const { following } = response;

      this.setState({ followingList: following });
    } catch (err) {
      const { newAlert } = this.props;
      newAlert("danger", "Error while fetching followers", err.toString());
    }
  };

  updateFollowingList = (
    user: ListenBrainzUser,
    action: "follow" | "unfollow"
  ) => {
    const { followingList } = this.state;
    const newFollowingList = [...followingList];
    const index = newFollowingList.findIndex(
      (following) => following === user.name
    );
    if (action === "follow" && index === -1) {
      newFollowingList.push(user.name);
    }
    if (action === "unfollow" && index !== -1) {
      newFollowingList.splice(index, 1);
    }
    this.setState({ followingList: newFollowingList });
  };

  loggedInUserFollowsUser = (user: ListenBrainzUser): boolean => {
    const { currentUser } = this.context;
    const { followingList } = this.state;

    if (_.isNil(currentUser) || _.isEmpty(currentUser)) {
      return false;
    }

    return followingList.includes(user.name);
  };

  removeListenFromListenList = (listen: Listen) => {
    const { listens } = this.state;
    const index = listens.indexOf(listen);
    const listensCopy = [...listens];
    listensCopy.splice(index, 1);
    this.setState({ listens: listensCopy });
  };

  updatePaginationVariables = () => {
    const { listens, lastFetchedDirection } = this.state;
    // This latestListenTs should be saved to state and updated when we receive new listens via websockets?
    const { latestListenTs } = this.props;
    if (listens?.length >= this.expectedListensPerPage) {
      this.setState({
        nextListenTs: listens[listens.length - 1].listened_at,
        previousListenTs:
          listens[0].listened_at >= latestListenTs
            ? undefined
            : listens[0].listened_at,
      });
    } else if (lastFetchedDirection === "newer") {
      this.setState({
        nextListenTs: undefined,
        previousListenTs: undefined,
      });
    } else {
      this.setState({
        nextListenTs: undefined,
        previousListenTs: listens[0].listened_at,
      });
    }
  };

  onChangeDateTimePicker = async (newDateTimePickerValue: Date) => {
    if (!newDateTimePickerValue) {
      return;
    }
    this.setState({
      dateTimePickerValue: newDateTimePickerValue,
      loading: true,
      lastFetchedDirection: "newer",
    });
    const { oldestListenTs, user } = this.props;
    let minJSTimestamp;
    if (Array.isArray(newDateTimePickerValue)) {
      // Range of dates
      minJSTimestamp = newDateTimePickerValue[0].getTime();
    } else {
      minJSTimestamp = newDateTimePickerValue.getTime();
    }

    // Constrain to oldest listen TS for that user
    const minTimestampInSeconds = Math.max(
      // convert JS time (milliseconds) to seconds
      Math.round(minJSTimestamp / 1000),
      oldestListenTs
    );

    const newListens = await this.APIService.getListensForUser(
      user.name,
      minTimestampInSeconds
    );
    if (!newListens.length) {
      // No more listens to fetch
      this.setState({
        loading: false,
      });
      return;
    }
    this.setState(
      {
        listens: newListens,
        nextListenTs: newListens[newListens.length - 1].listened_at,
        previousListenTs: newListens[0].listened_at,
        lastFetchedDirection: "newer",
      },
      this.afterListensFetch
    );
    window.history.pushState(null, "", `?min_ts=${minTimestampInSeconds}`);
  };

  getListenCard = (listen: Listen): JSX.Element => {
    const { deletedListen } = this.state;
    const { newAlert } = this.props;
    const { currentUser } = this.context;
    const isCurrentUser =
      Boolean(listen.user_name) && listen.user_name === currentUser?.name;
    const listenedAt = get(listen, "listened_at");
    const recordingMSID = getRecordingMSID(listen);
    const canDelete =
      isCurrentUser &&
      (Boolean(listenedAt) || listenedAt === 0) &&
      Boolean(recordingMSID);

    /* eslint-disable react/jsx-no-bind */
    const additionalMenuItems = [];

    if (canDelete) {
      additionalMenuItems.push(
        <ListenControl
          text="Delete Listen"
          icon={faTrashAlt}
          action={this.deleteListen.bind(this, listen)}
        />
      );
    }
    const shouldBeDeleted = isEqual(deletedListen, listen);
    /* eslint-enable react/jsx-no-bind */
    return (
      <ListenCard
        key={`${listen.listened_at}-${getTrackName(listen)}-${
          listen.track_metadata?.additional_info?.recording_msid
        }-${listen.user_name}`}
        showTimestamp
        showUsername={false}
        listen={listen}
        currentFeedback={this.getFeedbackForListen(listen)}
        updateFeedbackCallback={this.updateFeedback}
        newAlert={newAlert}
        className={`${listen.playing_now ? "playing-now " : ""}${
          shouldBeDeleted ? "deleted " : ""
        }`}
        additionalMenuItems={additionalMenuItems}
      />
    );
  };

  afterListensFetch() {
    this.setState({ loading: false });
    // Scroll to the top of the listens list
    this.updatePaginationVariables();
    this.loadFeedback();
    if (typeof this.listensTable?.current?.scrollIntoView === "function") {
      this.listensTable.current.scrollIntoView({ behavior: "smooth" });
    }
  }

  render() {
    const {
      listens,
      listenCount,
      loading,
      nextListenTs,
      previousListenTs,
      dateTimePickerValue,
      userPinnedRecording,
      playingNowListen,
    } = this.state;
    const { latestListenTs, oldestListenTs, user, newAlert } = this.props;
    const { APIService, currentUser } = this.context;

    let allListenables = listens;
    let userPinnedRecordingFeedback: ListenFeedBack = 0;
    if (userPinnedRecording) {
      const listenablePin = getListenablePin(userPinnedRecording);
      allListenables = [listenablePin, ...listens];
      userPinnedRecordingFeedback = this.getFeedbackForListen(listenablePin);
    }

    const isNewestButtonDisabled = listens?.[0]?.listened_at >= latestListenTs;
    const isNewerButtonDisabled =
      !previousListenTs || previousListenTs >= latestListenTs;
    const isOlderButtonDisabled =
      !nextListenTs || nextListenTs <= oldestListenTs;
    const isOldestButtonDisabled =
      listens?.length > 0 &&
      listens[listens.length - 1]?.listened_at <= oldestListenTs;
    const isCurrentUsersPage = currentUser?.name === user?.name;
    return (
      <div role="main">
        <div className="row">
          <div className="col-md-8 listen-header">
            {listens.length === 0 ? (
              <div id="spacer" />
            ) : (
              <h3>Recent listens</h3>
            )}
            {isCurrentUsersPage && (
              <div className="dropdow add-listen-btn">
                <button
                  className="btn btn-info dropdown-toggle"
                  type="button"
                  id="addListensDropdown"
                  data-toggle="dropdown"
                  aria-haspopup="true"
                >
                  <FontAwesomeIcon icon={faPlusCircle} title="Add listens" />
                  &nbsp;Add listens&nbsp;
                  <span className="caret" />
                </button>
                <ul
                  className="dropdown-menu dropdown-menu-right"
                  aria-labelledby="addListensDropdown"
                >
                  <li>
                    <button
                      type="button"
                      onClick={() => {
                        NiceModal.show(AddListenModal, {
                          newAlert,
                        });
                      }}
                      data-toggle="modal"
                      data-target="#AddListenModal"
                    >
                      Manual addition
                    </button>
                  </li>
                  <li>
                    <a href="/profile/music-services/details/">
                      Connect music services
                    </a>
                  </li>
                  <li>
                    <a href="/profile/import/">Import your listens</a>
                  </li>
                  <li>
                    <a href="/add-data/">Submit from music players</a>
                  </li>
                </ul>
              </div>
            )}
          </div>
          <div className="col-md-4" style={{ marginTop: "1em" }}>
            {!isCurrentUsersPage && (
              <FollowButton
                type="icon-only"
                user={user}
                loggedInUserFollowsUser={this.loggedInUserFollowsUser(user)}
                updateFollowingList={this.updateFollowingList}
              />
            )}
            <a
              href={`https://musicbrainz.org/user/${user.name}`}
              className="btn lb-follow-button" // for same style as follow button next to it
              target="_blank"
              rel="noreferrer"
            >
              <img
                src="/static/img/musicbrainz-16.svg"
                alt="MusicBrainz Logo"
              />{" "}
              MusicBrainz
            </a>
          </div>
        </div>

        <div className="row">
          <div className="col-md-4 col-md-push-8">
            {playingNowListen && this.getListenCard(playingNowListen)}
            {userPinnedRecording && (
              <PinnedRecordingCard
                pinnedRecording={userPinnedRecording}
                isCurrentUser={isCurrentUsersPage}
                currentFeedback={userPinnedRecordingFeedback}
                updateFeedbackCallback={this.updateFeedback}
                removePinFromPinsList={() => {}}
                newAlert={newAlert}
              />
            )}
            <ListenCountCard user={user} listenCount={listenCount} />
            {user && <UserSocialNetwork user={user} newAlert={newAlert} />}
          </div>
          <div className="col-md-8 col-md-pull-4">
            {!listens.length && (
              <div className="empty-listens">
                <FontAwesomeIcon icon={faCompactDisc as IconProp} size="10x" />
                {isCurrentUsersPage ? (
                  <div className="lead empty-text">Get listening</div>
                ) : (
                  <div className="lead empty-text">
                    {user.name} hasn&apos;t listened to any songs yet.
                  </div>
                )}

                {isCurrentUsersPage && (
                  <div className="empty-action">
                    Import <a href="/profile/import/">your listening history</a>{" "}
                    from last.fm/libre.fm and track your listens by{" "}
                    <a href="/profile/music-services/details/">
                      connecting to a music streaming service
                    </a>
                    , or use <a href="/add-data/">one of these music players</a>{" "}
                    to start submitting your listens.
                  </div>
                )}
              </div>
            )}
            {listens.length > 0 && (
              <div>
                <div
                  style={{
                    height: 0,
                    position: "sticky",
                    top: "50%",
                    zIndex: 1,
                  }}
                >
                  <Loader isLoading={loading} />
                </div>
                <div
                  id="listens"
                  ref={this.listensTable}
                  style={{ opacity: loading ? "0.4" : "1" }}
                >
                  {listens.map((listen) => this.getListenCard(listen))}
                </div>
                {listens.length < this.expectedListensPerPage && (
                  <h5 className="text-center">No more listens to show</h5>
                )}
                <ul className="pager" id="navigation">
                  <li
                    className={`previous ${
                      isNewestButtonDisabled ? "disabled" : ""
                    }`}
                  >
                    <a
                      role="button"
                      onClick={this.handleClickNewest}
                      onKeyDown={(e) => {
                        if (e.key === "Enter") this.handleClickNewest();
                      }}
                      tabIndex={0}
                      href={
                        isNewestButtonDisabled
                          ? undefined
                          : window.location.pathname
                      }
                    >
                      &#x21E4;
                    </a>
                  </li>
                  <li
                    className={`previous ${
                      isNewerButtonDisabled ? "disabled" : ""
                    }`}
                  >
                    <a
                      role="button"
                      onClick={this.handleClickNewer}
                      onKeyDown={(e) => {
                        if (e.key === "Enter") this.handleClickNewer();
                      }}
                      tabIndex={0}
                      href={
                        isNewerButtonDisabled
                          ? undefined
                          : `?min_ts=${previousListenTs}`
                      }
                    >
                      &larr; Newer
                    </a>
                  </li>
                  <li className="date-time-picker">
                    <DateTimePicker
                      onChange={this.onChangeDateTimePicker}
                      value={dateTimePickerValue}
                      clearIcon={null}
                      maxDate={new Date(Date.now())}
                      minDate={
                        oldestListenTs
                          ? new Date(oldestListenTs * 1000)
                          : undefined
                      }
                      calendarIcon={
                        <FontAwesomeIcon icon={faCalendar as IconProp} />
                      }
                      format="dd/MM/yyyy"
                      disableClock
                    />
                  </li>
                  <li
                    className={`next ${
                      isOlderButtonDisabled ? "disabled" : ""
                    }`}
                    style={{ marginLeft: "auto" }}
                  >
                    <a
                      role="button"
                      onClick={this.handleClickOlder}
                      onKeyDown={(e) => {
                        if (e.key === "Enter") this.handleClickOlder();
                      }}
                      tabIndex={0}
                      href={
                        isOlderButtonDisabled
                          ? undefined
                          : `?max_ts=${nextListenTs}`
                      }
                    >
                      Older &rarr;
                    </a>
                  </li>
                  <li
                    className={`next ${
                      isOldestButtonDisabled ? "disabled" : ""
                    }`}
                  >
                    <a
                      role="button"
                      onClick={this.handleClickOldest}
                      onKeyDown={(e) => {
                        if (e.key === "Enter") this.handleClickOldest();
                      }}
                      tabIndex={0}
                      href={
                        isOldestButtonDisabled
                          ? undefined
                          : `?min_ts=${oldestListenTs - 1}`
                      }
                    >
                      &#x21E5;
                    </a>
                  </li>
                </ul>
              </div>
            )}
          </div>
        </div>
        <BrainzPlayer
          listens={allListenables}
          listenBrainzAPIBaseURI={APIService.APIBaseURI}
          refreshSpotifyToken={APIService.refreshSpotifyToken}
          refreshYoutubeToken={APIService.refreshYoutubeToken}
        />
      </div>
    );
  }
}

document.addEventListener("DOMContentLoaded", () => {
  const {
    domContainer,
    reactProps,
    globalAppContext,
    sentryProps,
    optionalAlerts,
  } = getPageProps();
  const { sentry_dsn, sentry_traces_sample_rate } = sentryProps;

  if (sentry_dsn) {
    Sentry.init({
      dsn: sentry_dsn,
      integrations: [new Integrations.BrowserTracing()],
      tracesSampleRate: sentry_traces_sample_rate,
    });
  }
  const {
    latest_listen_ts,
    listens,
    oldest_listen_ts,
    userPinnedRecording,
    user,
  } = reactProps;

  const ListensWithAlertNotifications = withAlertNotifications(Listens);

  const renderRoot = createRoot(domContainer!);
  renderRoot.render(
    <ErrorBoundary>
      <GlobalAppContext.Provider value={globalAppContext}>
        <NiceModal.Provider>
          <ListensWithAlertNotifications
            initialAlerts={optionalAlerts}
            latestListenTs={latest_listen_ts}
            listens={listens}
            userPinnedRecording={userPinnedRecording}
            oldestListenTs={oldest_listen_ts}
            user={user}
          />
        </NiceModal.Provider>
      </GlobalAppContext.Provider>
    </ErrorBoundary>
  );
});<|MERGE_RESOLUTION|>--- conflicted
+++ resolved
@@ -8,25 +8,16 @@
 import NiceModal from "@ebay/nice-modal-react";
 import { IconProp } from "@fortawesome/fontawesome-svg-core";
 import { faCalendar } from "@fortawesome/free-regular-svg-icons";
-<<<<<<< HEAD
-import { faCompactDisc, faTrashAlt } from "@fortawesome/free-solid-svg-icons";
+import {
+  faCompactDisc,
+  faPlusCircle,
+  faTrashAlt,
+} from "@fortawesome/free-solid-svg-icons";
 import { FontAwesomeIcon } from "@fortawesome/react-fontawesome";
 import { Integrations } from "@sentry/tracing";
 import { get, isEqual } from "lodash";
 import DateTimePicker from "react-datetime-picker/dist/entry.nostyle";
 import { Socket, io } from "socket.io-client";
-=======
-import { io, Socket } from "socket.io-client";
-import { get, isEqual } from "lodash";
-import { Integrations } from "@sentry/tracing";
-import {
-  faCompactDisc,
-  faPlusCircle,
-  faTrashAlt,
-} from "@fortawesome/free-solid-svg-icons";
-import NiceModal from "@ebay/nice-modal-react";
-import GlobalAppContext from "../utils/GlobalAppContext";
->>>>>>> 16265487
 import {
   WithAlertNotificationsInjectedProps,
   withAlertNotifications,
@@ -36,6 +27,7 @@
 import AddListenModal from "../add-listen/AddListenModal";
 import BrainzPlayer from "../brainzplayer/BrainzPlayer";
 import Loader from "../components/Loader";
+import FollowButton from "../follow/FollowButton";
 import UserSocialNetwork from "../follow/UserSocialNetwork";
 import ListenCard from "../listens/ListenCard";
 import ListenControl from "../listens/ListenControl";
@@ -51,13 +43,6 @@
   getRecordingMSID,
   getTrackName,
 } from "../utils/utils";
-<<<<<<< HEAD
-=======
-import ListenControl from "../listens/ListenControl";
-import UserSocialNetwork from "../follow/UserSocialNetwork";
-import ListenCountCard from "../listens/ListenCountCard";
-import FollowButton from "../follow/FollowButton";
->>>>>>> 16265487
 
 export type ListensProps = {
   latestListenTs: number;
